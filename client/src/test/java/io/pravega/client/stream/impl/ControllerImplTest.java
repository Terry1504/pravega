/**
 * Copyright (c) 2017 Dell Inc., or its subsidiaries. All Rights Reserved.
 *
 * Licensed under the Apache License, Version 2.0 (the "License");
 * you may not use this file except in compliance with the License.
 * You may obtain a copy of the License at
 *
 *     http://www.apache.org/licenses/LICENSE-2.0
 */
package io.pravega.client.stream.impl;

import com.google.common.collect.ImmutableSet;
import io.grpc.Metadata;
import io.grpc.Server;
import io.grpc.ServerCall;
import io.grpc.ServerCallHandler;
import io.grpc.ServerInterceptor;
import io.grpc.Status;
import io.grpc.netty.NettyChannelBuilder;
import io.grpc.netty.NettyServerBuilder;
import io.grpc.stub.StreamObserver;
import io.pravega.client.segment.impl.Segment;
import io.pravega.client.stream.ScalingPolicy;
import io.pravega.client.stream.Stream;
import io.pravega.client.stream.StreamConfiguration;
import io.pravega.client.stream.Transaction;
import io.pravega.common.Exceptions;
import io.pravega.common.concurrent.ExecutorServiceHelpers;
import io.pravega.common.util.RetriesExhaustedException;
import io.pravega.controller.stream.api.grpc.v1.Controller;
import io.pravega.controller.stream.api.grpc.v1.Controller.CreateScopeStatus;
import io.pravega.controller.stream.api.grpc.v1.Controller.CreateStreamStatus;
import io.pravega.controller.stream.api.grpc.v1.Controller.CreateTxnRequest;
import io.pravega.controller.stream.api.grpc.v1.Controller.DeleteScopeStatus;
import io.pravega.controller.stream.api.grpc.v1.Controller.DeleteStreamStatus;
import io.pravega.controller.stream.api.grpc.v1.Controller.GetSegmentsRequest;
import io.pravega.controller.stream.api.grpc.v1.Controller.NodeUri;
import io.pravega.controller.stream.api.grpc.v1.Controller.PingTxnRequest;
import io.pravega.controller.stream.api.grpc.v1.Controller.PingTxnStatus;
import io.pravega.controller.stream.api.grpc.v1.Controller.ScaleRequest;
import io.pravega.controller.stream.api.grpc.v1.Controller.ScaleResponse;
import io.pravega.controller.stream.api.grpc.v1.Controller.ScaleStatusRequest;
import io.pravega.controller.stream.api.grpc.v1.Controller.ScaleStatusResponse;
import io.pravega.controller.stream.api.grpc.v1.Controller.ScopeInfo;
import io.pravega.controller.stream.api.grpc.v1.Controller.SegmentId;
import io.pravega.controller.stream.api.grpc.v1.Controller.SegmentRanges;
import io.pravega.controller.stream.api.grpc.v1.Controller.SegmentValidityResponse;
import io.pravega.controller.stream.api.grpc.v1.Controller.SegmentsAtTime;
import io.pravega.controller.stream.api.grpc.v1.Controller.SegmentsAtTime.SegmentLocation;
import io.pravega.controller.stream.api.grpc.v1.Controller.StreamConfig;
import io.pravega.controller.stream.api.grpc.v1.Controller.StreamInfo;
import io.pravega.controller.stream.api.grpc.v1.Controller.SuccessorResponse;
import io.pravega.controller.stream.api.grpc.v1.Controller.TxnId;
import io.pravega.controller.stream.api.grpc.v1.Controller.TxnRequest;
import io.pravega.controller.stream.api.grpc.v1.Controller.TxnState;
import io.pravega.controller.stream.api.grpc.v1.Controller.UpdateStreamStatus;
import io.pravega.controller.stream.api.grpc.v1.ControllerServiceGrpc.ControllerServiceImplBase;
import io.pravega.shared.protocol.netty.PravegaNodeUri;
import io.pravega.test.common.AssertExtensions;
import io.pravega.test.common.TestUtils;
import java.io.IOException;
import java.net.URI;
import java.util.ArrayList;
import java.util.HashMap;
import java.util.List;
import java.util.Map;
import java.util.Map.Entry;
import java.util.Set;
import java.util.UUID;
import java.util.concurrent.CompletableFuture;
import java.util.concurrent.ExecutionException;
import java.util.concurrent.ExecutorService;
import java.util.concurrent.Executors;
import java.util.concurrent.ScheduledExecutorService;
import java.util.concurrent.Semaphore;
import java.util.concurrent.TimeUnit;
import java.util.concurrent.atomic.AtomicBoolean;
import java.util.concurrent.atomic.AtomicInteger;
import lombok.val;
import lombok.extern.slf4j.Slf4j;
import org.apache.commons.lang3.tuple.Pair;
import org.junit.After;
import org.junit.Before;
import org.junit.Rule;
import org.junit.Test;
import org.junit.rules.Timeout;

import static org.junit.Assert.assertEquals;
import static org.junit.Assert.assertFalse;
import static org.junit.Assert.assertTrue;

/**
 * Unit tests for ControllerImpl.
 *
 */
@Slf4j
public class ControllerImplTest {
    private static final int SERVICE_PORT = 12345;

    @Rule
    public final Timeout globalTimeout = new Timeout(120, TimeUnit.SECONDS);

    // Global variable to track number of attempts to verify retries.
    private final AtomicInteger retryAttempts = new AtomicInteger(0);

    // Test implementation for simulating the server responses.
    private ControllerServiceImplBase testServerImpl;
    private Server testGRPCServer = null;

    private int serverPort;

    // The controller RPC client.
    private ControllerImpl controllerClient = null;
    private ScheduledExecutorService executor;

    @Before
    public void setup() throws IOException {

        // Setup test server generating different success and failure responses.
        testServerImpl = new ControllerServiceImplBase() {
            @Override
            public void createStream(StreamConfig request,
                                     StreamObserver<CreateStreamStatus> responseObserver) {
                if (request.getStreamInfo().getStream().equals("stream1")) {
                    responseObserver.onNext(CreateStreamStatus.newBuilder()
                                                              .setStatus(CreateStreamStatus.Status.SUCCESS)
                                                              .build());
                    responseObserver.onCompleted();
                } else if (request.getStreamInfo().getStream().equals("stream2")) {
                    responseObserver.onNext(CreateStreamStatus.newBuilder()
                                                              .setStatus(CreateStreamStatus.Status.FAILURE)
                                                              .build());
                    responseObserver.onCompleted();
                } else if (request.getStreamInfo().getStream().equals("stream3")) {
                    responseObserver.onNext(CreateStreamStatus.newBuilder()
                                                              .setStatus(CreateStreamStatus.Status.SCOPE_NOT_FOUND)
                                                              .build());
                    responseObserver.onCompleted();
                } else if (request.getStreamInfo().getStream().equals("stream4")) {
                    responseObserver.onNext(CreateStreamStatus.newBuilder()
                                                              .setStatus(CreateStreamStatus.Status.STREAM_EXISTS)
                                                              .build());
                    responseObserver.onCompleted();
                } else if (request.getStreamInfo().getStream().equals("stream5")) {
                    responseObserver.onNext(CreateStreamStatus.newBuilder()
                                                              .setStatus(CreateStreamStatus.Status.INVALID_STREAM_NAME)
                                                              .build());
                    responseObserver.onCompleted();
                } else if (request.getStreamInfo().getStream().equals("streamparallel")) {

                    // Simulating delay in sending response.
                    Exceptions.handleInterrupted(() -> Thread.sleep(500));
                    responseObserver.onNext(CreateStreamStatus.newBuilder()
                                                              .setStatus(CreateStreamStatus.Status.SUCCESS)
                                                              .build());
                    responseObserver.onCompleted();
                } else if (request.getStreamInfo().getStream().equals("streamdelayed")) {

                    // Simulating delay in sending response. This is used for the keepalive test,
                    // where response time > 30 seconds is required to simulate a failure.
                    Exceptions.handleInterrupted(() -> Thread.sleep(40000));
                    responseObserver.onNext(CreateStreamStatus.newBuilder()
                                                              .setStatus(CreateStreamStatus.Status.SUCCESS)
                                                              .build());
                    responseObserver.onCompleted();
                } else if (request.getStreamInfo().getStream().equals("streamretryfailure")) {
                    responseObserver.onError(Status.UNKNOWN.withDescription("Transport error").asRuntimeException());
                } else if (request.getStreamInfo().getStream().equals("streamretrysuccess")) {
                    if (retryAttempts.incrementAndGet() > 3) {
                        responseObserver.onNext(CreateStreamStatus.newBuilder()
                                                                  .setStatus(CreateStreamStatus.Status.SUCCESS)
                                                                  .build());
                        responseObserver.onCompleted();
                    } else {
                        responseObserver.onError(Status.INTERNAL.withDescription("Server error").asRuntimeException());
                    }
                } else {
                    responseObserver.onError(Status.INTERNAL.withDescription("Server error").asRuntimeException());
                }
            }

            @Override
            public void updateStream(StreamConfig request,
                                     StreamObserver<UpdateStreamStatus> responseObserver) {
                if (request.getStreamInfo().getStream().equals("stream1")) {
                    responseObserver.onNext(UpdateStreamStatus.newBuilder()
                                                              .setStatus(UpdateStreamStatus.Status.SUCCESS)
                                                              .build());
                    responseObserver.onCompleted();
                } else if (request.getStreamInfo().getStream().equals("stream2")) {
                    responseObserver.onNext(UpdateStreamStatus.newBuilder()
                                                              .setStatus(UpdateStreamStatus.Status.FAILURE)
                                                              .build());
                    responseObserver.onCompleted();
                } else if (request.getStreamInfo().getStream().equals("stream3")) {
                    responseObserver.onNext(UpdateStreamStatus.newBuilder()
                                                              .setStatus(UpdateStreamStatus.Status.SCOPE_NOT_FOUND)
                                                              .build());
                    responseObserver.onCompleted();
                } else if (request.getStreamInfo().getStream().equals("stream4")) {
                    responseObserver.onNext(UpdateStreamStatus.newBuilder()
                                                              .setStatus(UpdateStreamStatus.Status.STREAM_NOT_FOUND)
                                                              .build());
                    responseObserver.onCompleted();
                } else if (request.getStreamInfo().getStream().equals("stream5")) {
                    responseObserver.onNext(UpdateStreamStatus.newBuilder()
                                                              .setStatus(UpdateStreamStatus.Status.UNRECOGNIZED)
                                                              .build());
                    responseObserver.onCompleted();
                } else {
                    responseObserver.onError(Status.INTERNAL.withDescription("Server error").asRuntimeException());
                }
            }

            @Override
            public void truncateStream(Controller.StreamCut request,
                                       StreamObserver<UpdateStreamStatus> responseObserver) {
                if (request.getStreamInfo().getStream().equals("stream1")) {
                    responseObserver.onNext(UpdateStreamStatus.newBuilder()
                                                              .setStatus(UpdateStreamStatus.Status.SUCCESS)
                                                              .build());
                    responseObserver.onCompleted();
                } else if (request.getStreamInfo().getStream().equals("stream2")) {
                    responseObserver.onNext(UpdateStreamStatus.newBuilder()
                                                              .setStatus(UpdateStreamStatus.Status.FAILURE)
                                                              .build());
                    responseObserver.onCompleted();
                } else if (request.getStreamInfo().getStream().equals("stream3")) {
                    responseObserver.onNext(UpdateStreamStatus.newBuilder()
                                                              .setStatus(UpdateStreamStatus.Status.SCOPE_NOT_FOUND)
                                                              .build());
                    responseObserver.onCompleted();
                } else if (request.getStreamInfo().getStream().equals("stream4")) {
                    responseObserver.onNext(UpdateStreamStatus.newBuilder()
                                                              .setStatus(UpdateStreamStatus.Status.STREAM_NOT_FOUND)
                                                              .build());
                    responseObserver.onCompleted();
                } else if (request.getStreamInfo().getStream().equals("stream5")) {
                    responseObserver.onNext(UpdateStreamStatus.newBuilder()
                                                              .setStatus(UpdateStreamStatus.Status.UNRECOGNIZED)
                                                              .build());
                    responseObserver.onCompleted();
                } else {
                    responseObserver.onError(Status.INTERNAL.withDescription("Server error").asRuntimeException());
                }
            }

            @Override
            public void sealStream(StreamInfo request, StreamObserver<UpdateStreamStatus> responseObserver) {
                if (request.getStream().equals("stream1")) {
                    responseObserver.onNext(UpdateStreamStatus.newBuilder()
                                                              .setStatus(UpdateStreamStatus.Status.SUCCESS)
                                                              .build());
                    responseObserver.onCompleted();
                } else if (request.getStream().equals("stream2")) {
                    responseObserver.onNext(UpdateStreamStatus.newBuilder()
                                                              .setStatus(UpdateStreamStatus.Status.FAILURE)
                                                              .build());
                    responseObserver.onCompleted();
                } else if (request.getStream().equals("stream3")) {
                    responseObserver.onNext(UpdateStreamStatus.newBuilder()
                                                              .setStatus(UpdateStreamStatus.Status.SCOPE_NOT_FOUND)
                                                              .build());
                    responseObserver.onCompleted();
                } else if (request.getStream().equals("stream4")) {
                    responseObserver.onNext(UpdateStreamStatus.newBuilder()
                                                              .setStatus(UpdateStreamStatus.Status.STREAM_NOT_FOUND)
                                                              .build());
                    responseObserver.onCompleted();
                } else {
                    responseObserver.onError(Status.INTERNAL.withDescription("Server error").asRuntimeException());
                }
            }

            @Override
            public void deleteStream(StreamInfo request,
                                     StreamObserver<DeleteStreamStatus> responseObserver) {
                if (request.getStream().equals("stream1")) {
                    responseObserver.onNext(DeleteStreamStatus.newBuilder()
                                                              .setStatus(DeleteStreamStatus.Status.SUCCESS)
                                                              .build());
                    responseObserver.onCompleted();
                } else if (request.getStream().equals("stream2")) {
                    responseObserver.onNext(DeleteStreamStatus.newBuilder()
                                                              .setStatus(DeleteStreamStatus.Status.FAILURE)
                                                              .build());
                    responseObserver.onCompleted();
                } else if (request.getStream().equals("stream3")) {
                    responseObserver.onNext(DeleteStreamStatus.newBuilder()
                                                              .setStatus(DeleteStreamStatus.Status.STREAM_NOT_FOUND)
                                                              .build());
                    responseObserver.onCompleted();
                } else if (request.getStream().equals("stream4")) {
                    responseObserver.onNext(DeleteStreamStatus.newBuilder()
                                                              .setStatus(DeleteStreamStatus.Status.STREAM_NOT_SEALED)
                                                              .build());
                    responseObserver.onCompleted();
                } else {
                    responseObserver.onError(Status.INTERNAL.withDescription("Server error").asRuntimeException());
                }
            }

            @Override
            public void getCurrentSegments(StreamInfo request,
                                           StreamObserver<SegmentRanges> responseObserver) {
                if (request.getStream().equals("stream1")) {
                    responseObserver.onNext(SegmentRanges.newBuilder()
                                                         .addSegmentRanges(ModelHelper.createSegmentRange("scope1",
                                                                 "stream1",
                                                                 6,
                                                                 0.0,
                                                                 0.4))
                                                         .addSegmentRanges(ModelHelper.createSegmentRange("scope1",
                                                                 "stream1",
                                                                 7,
                                                                 0.4,
                                                                 1.0))
                                                         .build());
                    responseObserver.onCompleted();
                } else if (request.getStream().equals("streamparallel")) {
                    Exceptions.handleInterrupted(() -> Thread.sleep(500));
                    responseObserver.onNext(SegmentRanges.newBuilder()
                                                         .addSegmentRanges(ModelHelper.createSegmentRange("scope1",
                                                                 "streamparallel",
                                                                 0,
                                                                 0.0,
                                                                 0.4))
                                                         .addSegmentRanges(ModelHelper.createSegmentRange("scope1",
                                                                 "streamparallel",
                                                                 1,
                                                                 0.4,
                                                                 1.0))
                                                         .build());
                    responseObserver.onCompleted();
                } else {
                    responseObserver.onError(Status.INTERNAL.withDescription("Server error").asRuntimeException());
                }
            }

            @Override
            public void getSegments(GetSegmentsRequest request, StreamObserver<SegmentsAtTime> responseObserver) {
                if (request.getStreamInfo().getStream().equals("stream1")) {
                    SegmentId segment1 = ModelHelper.createSegmentId("scope1", "stream1", 0);
                    SegmentId segment2 = ModelHelper.createSegmentId("scope1", "stream1", 1);
                    responseObserver.onNext(SegmentsAtTime.newBuilder()
                                                          .addSegments(SegmentLocation.newBuilder()
                                                                                      .setSegmentId(segment1)
                                                                                      .setOffset(10)
                                                                                      .build())
                                                          .addSegments(SegmentLocation.newBuilder()
                                                                                      .setSegmentId(segment2)
                                                                                      .setOffset(20)
                                                                                      .build())
                                                          .build());
                    responseObserver.onCompleted();
                } else {
                    responseObserver.onError(Status.INTERNAL.withDescription("Server error").asRuntimeException());
                }
            }

            @Override
            public void getSegmentsImmediatlyFollowing(SegmentId request, StreamObserver<SuccessorResponse> responseObserver) {
                if (request.getStreamInfo().getStream().equals("stream1")) {
                    Map<SegmentId, Pair<Double, Double>> result = new HashMap<>();
                    if (request.getSegmentNumber() == 0) {
                        result.put(ModelHelper.createSegmentId("scope1", "stream1", 2), Pair.of(0.0, 0.25));
                        result.put(ModelHelper.createSegmentId("scope1", "stream1", 3), Pair.of(0.25, 0.5));
                    } else if (request.getSegmentNumber() == 1) {
                        result.put(ModelHelper.createSegmentId("scope1", "stream1", 4), Pair.of(0.5, 0.75));
                        result.put(ModelHelper.createSegmentId("scope1", "stream1", 5), Pair.of(0.75, 1.0));
                    } else if (request.getSegmentNumber() == 2 || request.getSegmentNumber() == 3) {
                        result.put(ModelHelper.createSegmentId("scope1", "stream1", 6), Pair.of(0.0, 0.5));
                    } else if (request.getSegmentNumber() == 4 || request.getSegmentNumber() == 5) {
                        result.put(ModelHelper.createSegmentId("scope1", "stream1", 7), Pair.of(0.5, 0.25));
                    }
                    val builder = SuccessorResponse.newBuilder();
                    for (Entry<SegmentId, Pair<Double, Double>> entry : result.entrySet()) {
                        builder.addSegments(SuccessorResponse.SegmentEntry.newBuilder()
                                                                          .setSegment(Controller.SegmentRange.newBuilder()
                                                                                                             .setSegmentId(entry.getKey())
                                                                                                             .setMinKey(entry.getValue().getLeft())
                                                                                                             .setMaxKey(entry.getValue().getRight())
                                                                                                             .build())
                                                                          .addValue(10 * entry.getKey().getSegmentNumber())
                                                                          .build());
                    }
                    responseObserver.onNext(builder.build());
                    responseObserver.onCompleted();
                } else {
                    responseObserver.onError(Status.INTERNAL.withDescription("Server error").asRuntimeException());
                }
            }

            @Override
            public void scale(ScaleRequest request, StreamObserver<ScaleResponse> responseObserver) {
                if (request.getStreamInfo().getStream().equals("stream1")) {
                    responseObserver.onNext(ScaleResponse.newBuilder()
                                                         .setStatus(ScaleResponse.ScaleStreamStatus.STARTED)
                                                         .addSegments(ModelHelper.createSegmentRange("scope1",
                                                                 "stream1",
                                                                 0,
                                                                 0.0,
                                                                 0.5))
                                                         .addSegments(ModelHelper.createSegmentRange("scope1",
                                                                 "stream1",
                                                                 1,
                                                                 0.5,
                                                                 1.0))
                                                         .setEpoch(0)
                                                         .build());
                    responseObserver.onCompleted();
                } else {
                    responseObserver.onError(Status.INTERNAL.withDescription("Server error").asRuntimeException());
                }
            }

            @Override
            public void checkScale(ScaleStatusRequest request, StreamObserver<ScaleStatusResponse> responseObserver) {
                if (request.getStreamInfo().getStream().equals("stream1")) {
                    responseObserver.onNext(ScaleStatusResponse.newBuilder()
                                                               .setStatus(ScaleStatusResponse.ScaleStatus.SUCCESS).build());
                    responseObserver.onCompleted();
                } else {
                    responseObserver.onError(Status.INTERNAL.withDescription("Server error").asRuntimeException());
                }
            }

            @Override
            public void getURI(SegmentId request, StreamObserver<NodeUri> responseObserver) {
                if (request.getStreamInfo().getStream().equals("stream1")) {
                    responseObserver.onNext(NodeUri.newBuilder().setEndpoint("localhost").
                            setPort(SERVICE_PORT).build());
                    responseObserver.onCompleted();
                } else {
                    responseObserver.onError(Status.INTERNAL.withDescription("Server error").asRuntimeException());
                }
            }

            @Override
            public void isSegmentValid(SegmentId request,
                                       StreamObserver<SegmentValidityResponse> responseObserver) {
                if (request.getStreamInfo().getStream().equals("stream1")) {
                    responseObserver.onNext(SegmentValidityResponse.newBuilder().setResponse(true).build());
                    responseObserver.onCompleted();
                } else if (request.getStreamInfo().getStream().equals("stream2")) {
                    responseObserver.onNext(SegmentValidityResponse.newBuilder().setResponse(false).build());
                    responseObserver.onCompleted();
                } else {
                    responseObserver.onError(Status.INTERNAL.withDescription("Server error").asRuntimeException());
                }
            }

            @Override
            public void createTransaction(CreateTxnRequest request, StreamObserver<Controller.CreateTxnResponse> responseObserver) {
                Controller.CreateTxnResponse.Builder builder = Controller.CreateTxnResponse.newBuilder();

                if (request.getStreamInfo().getStream().equals("stream1")) {
                    builder.setTxnId(TxnId.newBuilder().setHighBits(11L).setLowBits(22L).build());
                    builder.addActiveSegments(ModelHelper.createSegmentRange("scope1", "stream1", 0, 0.0, 0.5));
                    builder.addActiveSegments(ModelHelper.createSegmentRange("scope1", "stream1", 1, 0.5, 1.0));
                    responseObserver.onNext(builder.build());
                    responseObserver.onCompleted();
                } else if (request.getStreamInfo().getStream().equals("stream2")) {
                    builder.addActiveSegments(ModelHelper.createSegmentRange("scope1", "stream2", 0, 0.0, 1.0));
                    builder.setTxnId(TxnId.newBuilder().setHighBits(33L).setLowBits(44L).build());
                    responseObserver.onNext(builder.build());
                    responseObserver.onCompleted();
                } else {
                    responseObserver.onError(Status.INTERNAL.withDescription("Server error").asRuntimeException());
                }
            }

            @Override
            public void commitTransaction(TxnRequest request,
                                          StreamObserver<Controller.TxnStatus> responseObserver) {
                if (request.getStreamInfo().getStream().equals("stream1")) {
                    responseObserver.onNext(Controller.TxnStatus.newBuilder()
                                                                .setStatus(Controller.TxnStatus.Status.SUCCESS)
                                                                .build());
                    responseObserver.onCompleted();
                } else if (request.getStreamInfo().getStream().equals("stream2")) {
                    responseObserver.onNext(Controller.TxnStatus.newBuilder()
                                                                .setStatus(Controller.TxnStatus.Status.FAILURE)
                                                                .build());
                    responseObserver.onCompleted();
                } else if (request.getStreamInfo().getStream().equals("stream3")) {
                    responseObserver.onNext(Controller.TxnStatus.newBuilder()
                                                                .setStatus(Controller.TxnStatus.Status.STREAM_NOT_FOUND)
                                                                .build());
                    responseObserver.onCompleted();
                } else if (request.getStreamInfo().getStream().equals("stream4")) {
                    responseObserver.onNext(Controller.TxnStatus.newBuilder()
                                                                .setStatus(Controller.TxnStatus.Status.TRANSACTION_NOT_FOUND)
                                                                .build());
                    responseObserver.onCompleted();
                } else {
                    responseObserver.onError(Status.INTERNAL.withDescription("Server error").asRuntimeException());
                }
            }

            @Override
            public void abortTransaction(TxnRequest request,
                                         StreamObserver<Controller.TxnStatus> responseObserver) {
                if (request.getStreamInfo().getStream().equals("stream1")) {
                    responseObserver.onNext(Controller.TxnStatus.newBuilder()
                                                                .setStatus(Controller.TxnStatus.Status.SUCCESS)
                                                                .build());
                    responseObserver.onCompleted();
                } else if (request.getStreamInfo().getStream().equals("stream2")) {
                    responseObserver.onNext(Controller.TxnStatus.newBuilder()
                                                                .setStatus(Controller.TxnStatus.Status.FAILURE)
                                                                .build());
                    responseObserver.onCompleted();
                } else if (request.getStreamInfo().getStream().equals("stream3")) {
                    responseObserver.onNext(Controller.TxnStatus.newBuilder()
                                                                .setStatus(Controller.TxnStatus.Status.STREAM_NOT_FOUND)
                                                                .build());
                    responseObserver.onCompleted();
                } else if (request.getStreamInfo().getStream().equals("stream4")) {
                    responseObserver.onNext(Controller.TxnStatus.newBuilder()
                                                                .setStatus(Controller.TxnStatus.Status.TRANSACTION_NOT_FOUND)
                                                                .build());
                    responseObserver.onCompleted();
                } else {
                    responseObserver.onError(Status.INTERNAL.withDescription("Server error").asRuntimeException());
                }
            }

            @Override
            public void pingTransaction(PingTxnRequest request,
                                        StreamObserver<PingTxnStatus> responseObserver) {
                if (request.getStreamInfo().getStream().equals("stream1")) {
                    responseObserver.onNext(PingTxnStatus.newBuilder().setStatus(PingTxnStatus.Status.OK).build());
                    responseObserver.onCompleted();
                } else {
                    responseObserver.onError(Status.INTERNAL.withDescription("Server error").asRuntimeException());
                }
            }

            @Override
            public void checkTransactionState(TxnRequest request, StreamObserver<TxnState> responseObserver) {
                if (request.getStreamInfo().getStream().equals("stream1")) {
                    responseObserver.onNext(TxnState.newBuilder().setState(TxnState.State.OPEN).build());
                    responseObserver.onCompleted();
                } else if (request.getStreamInfo().getStream().equals("stream2")) {
                    responseObserver.onNext(TxnState.newBuilder().setState(TxnState.State.UNKNOWN).build());
                    responseObserver.onCompleted();
                } else if (request.getStreamInfo().getStream().equals("stream3")) {
                    responseObserver.onNext(TxnState.newBuilder().setState(TxnState.State.COMMITTING).build());
                    responseObserver.onCompleted();
                } else if (request.getStreamInfo().getStream().equals("stream4")) {
                    responseObserver.onNext(TxnState.newBuilder().setState(TxnState.State.COMMITTED).build());
                    responseObserver.onCompleted();
                } else if (request.getStreamInfo().getStream().equals("stream5")) {
                    responseObserver.onNext(TxnState.newBuilder().setState(TxnState.State.ABORTING).build());
                    responseObserver.onCompleted();
                } else if (request.getStreamInfo().getStream().equals("stream6")) {
                    responseObserver.onNext(TxnState.newBuilder().setState(TxnState.State.ABORTED).build());
                    responseObserver.onCompleted();
                } else {
                    responseObserver.onError(Status.INTERNAL.withDescription("Server error").asRuntimeException());
                }
            }

            @Override
            public void createScope(ScopeInfo request, StreamObserver<CreateScopeStatus> responseObserver) {
                if (request.getScope().equals("scope1")) {
                    responseObserver.onNext(CreateScopeStatus.newBuilder().setStatus(
                            CreateScopeStatus.Status.SUCCESS).build());
                    responseObserver.onCompleted();
                } else if (request.getScope().equals("scope2")) {
                    responseObserver.onNext(CreateScopeStatus.newBuilder().setStatus(
                            CreateScopeStatus.Status.FAILURE).build());
                    responseObserver.onCompleted();
                } else if (request.getScope().equals("scope3")) {
                    responseObserver.onNext(CreateScopeStatus.newBuilder()
                                                             .setStatus(CreateScopeStatus.Status.INVALID_SCOPE_NAME)
                                                             .build());
                    responseObserver.onCompleted();
                } else if (request.getScope().equals("scope4")) {
                    responseObserver.onNext(CreateScopeStatus.newBuilder()
                                                             .setStatus(CreateScopeStatus.Status.SCOPE_EXISTS)
                                                             .build());
                    responseObserver.onCompleted();
                } else {
                    responseObserver.onError(Status.INTERNAL.withDescription("Server error").asRuntimeException());
                }
            }

            @Override
            public void deleteScope(ScopeInfo request, StreamObserver<DeleteScopeStatus> responseObserver) {
                if (request.getScope().equals("scope1")) {
                    responseObserver.onNext(DeleteScopeStatus.newBuilder().setStatus(
                            DeleteScopeStatus.Status.SUCCESS).build());
                    responseObserver.onCompleted();
                } else if (request.getScope().equals("scope2")) {
                    responseObserver.onNext(DeleteScopeStatus.newBuilder().setStatus(
                            DeleteScopeStatus.Status.FAILURE).build());
                    responseObserver.onCompleted();
                } else if (request.getScope().equals("scope3")) {
                    responseObserver.onNext(DeleteScopeStatus.newBuilder()
                                                             .setStatus(DeleteScopeStatus.Status.SCOPE_NOT_EMPTY)
                                                             .build());
                    responseObserver.onCompleted();
                } else if (request.getScope().equals("scope4")) {
                    responseObserver.onNext(DeleteScopeStatus.newBuilder()
                                                             .setStatus(DeleteScopeStatus.Status.SCOPE_NOT_FOUND)
                                                             .build());
                    responseObserver.onCompleted();
                } else {
                    responseObserver.onError(Status.INTERNAL.withDescription("Server error").asRuntimeException());
                }
            }
        };

        serverPort = TestUtils.getAvailableListenPort();
        testGRPCServer = NettyServerBuilder.forPort(serverPort)
                                           .addService(testServerImpl)
                                           .intercept(new ServerInterceptor() {
                                               @Override
                                               public <ReqT, RespT> ServerCall.Listener<ReqT> interceptCall(ServerCall<ReqT, RespT> call, Metadata headers, ServerCallHandler<ReqT, RespT> next) {
                                                   return next.startCall(call, headers);
                                               }
                                           })
                                           .build()
                                           .start();
        executor = Executors.newSingleThreadScheduledExecutor();
        controllerClient = new ControllerImpl(URI.create("tcp://localhost:" + serverPort),
                ControllerImplConfig.builder().retryAttempts(1).build(), executor);
    }

    @After
    public void tearDown() {
        executor.shutdown();
        testGRPCServer.shutdownNow();
    }

    @Test
    public void testKeepAlive() throws IOException, ExecutionException, InterruptedException {

        // Verify that keep-alive timeout less than permissible by the server results in a failure.
        final ControllerImpl controller = new ControllerImpl(NettyChannelBuilder.forAddress("localhost", serverPort)
                                                                                .keepAliveTime(10, TimeUnit.SECONDS).usePlaintext(true),
                ControllerImplConfig.builder().retryAttempts(1).build(), this.executor, null, false, null);
        CompletableFuture<Boolean> createStreamStatus = controller.createStream(StreamConfiguration.builder()
                                                                                                   .streamName("streamdelayed")
                                                                                                   .scope("scope1")
                                                                                                   .scalingPolicy(ScalingPolicy.fixed(1))
                                                                                                   .build());
        AssertExtensions.assertThrows("Should throw RetriesExhaustedException", createStreamStatus,
                throwable -> throwable instanceof RetriesExhaustedException);

        // Verify that the same RPC with permissible keepalive time succeeds.
        int serverPort2 = TestUtils.getAvailableListenPort();
        Server testServer = NettyServerBuilder.forPort(serverPort2)
                                              .addService(testServerImpl)
                                              .permitKeepAliveTime(5, TimeUnit.SECONDS)
                                              .build()
                                              .start();
        final ControllerImpl controller1 = new ControllerImpl(NettyChannelBuilder.forAddress("localhost", serverPort2)
                                                                                 .keepAliveTime(10, TimeUnit.SECONDS).usePlaintext(true),
                ControllerImplConfig.builder().retryAttempts(1).build(), this.executor, null, false, "");
        createStreamStatus = controller1.createStream(StreamConfiguration.builder()
                                                                         .streamName("streamdelayed")
                                                                         .scope("scope1")
                                                                         .scalingPolicy(ScalingPolicy.fixed(1))
                                                                         .build());
        assertTrue(createStreamStatus.get());
        testServer.shutdownNow();
    }

    @Test
    public void testRetries() throws IOException, ExecutionException, InterruptedException {

        // Verify retries exhausted error after multiple attempts.
        final ControllerImpl controller1 = new ControllerImpl(URI.create("tcp://localhost:" + serverPort),
                ControllerImplConfig.builder().retryAttempts(3).build(), this.executor);
        CompletableFuture<Boolean> createStreamStatus = controller1.createStream(StreamConfiguration.builder()
                                                                                                    .streamName("streamretryfailure")
                                                                                                    .scope("scope1")
                                                                                                    .scalingPolicy(ScalingPolicy.fixed(1))
                                                                                                    .build());
        AssertExtensions.assertThrows("Should throw RetriesExhaustedException", createStreamStatus,
                throwable -> throwable instanceof RetriesExhaustedException);

        // The following call with retries should fail since number of retries is not sufficient.
        this.retryAttempts.set(0);
        createStreamStatus = controller1.createStream(StreamConfiguration.builder()
                                                                         .streamName("streamretrysuccess")
                                                                         .scope("scope1")
                                                                         .scalingPolicy(ScalingPolicy.fixed(1))
                                                                         .build());
        AssertExtensions.assertThrows("Should throw RetriesExhaustedException", createStreamStatus,
                throwable -> throwable instanceof RetriesExhaustedException);

        // The RPC should succeed when internal retry attempts is > 3 which is the hardcoded test value for success.
        this.retryAttempts.set(0);
        final ControllerImpl controller2 = new ControllerImpl(URI.create("tcp://localhost:" + serverPort),
                ControllerImplConfig.builder().retryAttempts(4).build(), this.executor);
        createStreamStatus = controller2.createStream(StreamConfiguration.builder()
                                                                         .streamName("streamretrysuccess")
                                                                         .scope("scope1")
                                                                         .scalingPolicy(ScalingPolicy.fixed(1))
                                                                         .build());
        assertTrue(createStreamStatus.get());
    }

    @Test
    public void testCreateStream() throws Exception {
        CompletableFuture<Boolean> createStreamStatus;
        createStreamStatus = controllerClient.createStream(StreamConfiguration.builder()
                                                                              .streamName("stream1")
                                                                              .scope("scope1")
                                                                              .scalingPolicy(ScalingPolicy.fixed(1))
                                                                              .build());
        assertTrue(createStreamStatus.get());

        createStreamStatus = controllerClient.createStream(StreamConfiguration.builder()
                                                                              .streamName("stream2")
                                                                              .scope("scope1")
                                                                              .scalingPolicy(ScalingPolicy.fixed(1))
                                                                              .build());
        AssertExtensions.assertThrows("Server should throw exception", createStreamStatus, Throwable -> true);

        createStreamStatus = controllerClient.createStream(StreamConfiguration.builder()
                                                                              .streamName("stream3")
                                                                              .scope("scope1")
                                                                              .scalingPolicy(ScalingPolicy.fixed(1))
                                                                              .build());
        AssertExtensions.assertThrows("Server should throw exception", createStreamStatus, Throwable -> true);

        createStreamStatus = controllerClient.createStream(StreamConfiguration.builder()
                                                                              .streamName("stream4")
                                                                              .scope("scope1")
                                                                              .scalingPolicy(ScalingPolicy.fixed(1))
                                                                              .build());
        assertFalse(createStreamStatus.get());

        createStreamStatus = controllerClient.createStream(StreamConfiguration.builder()
                                                                              .streamName("stream5")
                                                                              .scope("scope1")
                                                                              .scalingPolicy(ScalingPolicy.fixed(1))
                                                                              .build());
        AssertExtensions.assertThrows("Server should throw exception", createStreamStatus, Throwable -> true);

        createStreamStatus = controllerClient.createStream(StreamConfiguration.builder()
                                                                              .streamName("stream6")
                                                                              .scope("scope1")
                                                                              .scalingPolicy(ScalingPolicy.fixed(1))
                                                                              .build());
        AssertExtensions.assertThrows("Should throw Exception", createStreamStatus, throwable -> true);
    }

    @Test
    public void testUpdateStream() throws Exception {
        CompletableFuture<Boolean> updateStreamStatus;
        updateStreamStatus = controllerClient.updateStream(StreamConfiguration.builder()
                                                                              .streamName("stream1")
                                                                              .scope("scope1")
                                                                              .scalingPolicy(ScalingPolicy.fixed(1))
                                                                              .build());
        assertTrue(updateStreamStatus.get());

        updateStreamStatus = controllerClient.updateStream(StreamConfiguration.builder()
                                                                              .streamName("stream2")
                                                                              .scope("scope1")
                                                                              .scalingPolicy(ScalingPolicy.fixed(1))
                                                                              .build());
        AssertExtensions.assertThrows("Server should throw exception", updateStreamStatus, Throwable -> true);

        updateStreamStatus = controllerClient.updateStream(StreamConfiguration.builder()
                                                                              .streamName("stream3")
                                                                              .scope("scope1")
                                                                              .scalingPolicy(ScalingPolicy.fixed(1))
                                                                              .build());
        AssertExtensions.assertThrows("Server should throw exception", updateStreamStatus, Throwable -> true);

        updateStreamStatus = controllerClient.updateStream(StreamConfiguration.builder()
                                                                              .streamName("stream4")
                                                                              .scope("scope1")
                                                                              .scalingPolicy(ScalingPolicy.fixed(1))
                                                                              .build());
        AssertExtensions.assertThrows("Server should throw exception", updateStreamStatus, Throwable -> true);

        updateStreamStatus = controllerClient.updateStream(StreamConfiguration.builder()
                                                                              .streamName("stream5")
                                                                              .scope("scope1")
                                                                              .scalingPolicy(ScalingPolicy.fixed(1))
                                                                              .build());
        AssertExtensions.assertThrows("Should throw Exception", updateStreamStatus, throwable -> true);

        updateStreamStatus = controllerClient.updateStream(StreamConfiguration.builder()
                                                                              .streamName("stream6")
                                                                              .scope("scope1")
                                                                              .scalingPolicy(ScalingPolicy.fixed(1))
                                                                              .build());
        AssertExtensions.assertThrows("Should throw Exception", updateStreamStatus, throwable -> true);
    }

    @Test
    public void testSealStream() throws Exception {
        CompletableFuture<Boolean> updateStreamStatus;
        updateStreamStatus = controllerClient.sealStream("scope1", "stream1");
        assertTrue(updateStreamStatus.get());

        updateStreamStatus = controllerClient.sealStream("scope1", "stream2");
        AssertExtensions.assertThrows("Should throw exception", updateStreamStatus, Throwable -> true);

        updateStreamStatus = controllerClient.sealStream("scope1", "stream3");
        AssertExtensions.assertThrows("Should throw Exception", updateStreamStatus, throwable -> true);

        updateStreamStatus = controllerClient.sealStream("scope1", "stream4");
        AssertExtensions.assertThrows("Should throw Exception", updateStreamStatus, throwable -> true);

        updateStreamStatus = controllerClient.sealStream("scope1", "stream5");
        AssertExtensions.assertThrows("Should throw Exception", updateStreamStatus, throwable -> true);
    }

    @Test
    public void testDeleteStream() {
        CompletableFuture<Boolean> deleteStreamStatus;
        deleteStreamStatus = controllerClient.deleteStream("scope1", "stream1");
        assertTrue(deleteStreamStatus.join());

        deleteStreamStatus = controllerClient.deleteStream("scope1", "stream2");
        AssertExtensions.assertThrows("Should throw Exception", deleteStreamStatus, throwable -> true);

        deleteStreamStatus = controllerClient.deleteStream("scope1", "stream3");
        assertFalse(deleteStreamStatus.join());

        deleteStreamStatus = controllerClient.deleteStream("scope1", "stream4");
        AssertExtensions.assertThrows("Should throw Exception", deleteStreamStatus, throwable -> true);

        deleteStreamStatus = controllerClient.deleteStream("scope1", "stream5");
        AssertExtensions.assertThrows("Should throw Exception", deleteStreamStatus, throwable -> true);
    }

    @Test
    public void testGetCurrentSegments() throws Exception {
        CompletableFuture<StreamSegments> streamSegments;
        streamSegments = controllerClient.getCurrentSegments("scope1", "stream1");
        assertTrue(streamSegments.get().getSegments().size() == 2);
        assertEquals(new Segment("scope1", "stream1", 6), streamSegments.get().getSegmentForKey(0.2));
        assertEquals(new Segment("scope1", "stream1", 7), streamSegments.get().getSegmentForKey(0.6));

        streamSegments = controllerClient.getCurrentSegments("scope1", "stream2");
        AssertExtensions.assertThrows("Should throw Exception", streamSegments, throwable -> true);
    }

    @Test
    public void testGetSegmentsAtTime() throws Exception {
        CompletableFuture<Map<Segment, Long>> positions;
        positions = controllerClient.getSegmentsAtTime(new StreamImpl("scope1", "stream1"), 0);
        assertEquals(2, positions.get().size());
        assertEquals(10, positions.get().get(new Segment("scope1", "stream1", 0)).longValue());
        assertEquals(20, positions.get().get(new Segment("scope1", "stream1", 1)).longValue());
        positions = controllerClient.getSegmentsAtTime(new StreamImpl("scope1", "stream2"), 0);
        AssertExtensions.assertThrows("Should throw Exception", positions, throwable -> true);
    }

    @Test
    public void testGetSegmentsImmediatlyFollowing() throws Exception {
        CompletableFuture<Map<Segment, List<Integer>>> successors;
        successors = controllerClient.getSuccessors(new Segment("scope1", "stream1", 0))
                                     .thenApply(StreamSegmentsWithPredecessors::getSegmentToPredecessor);
        assertEquals(2, successors.get().size());
        assertEquals(20, successors.get().get(new Segment("scope1", "stream1", 2))
                                   .get(0).longValue());
        assertEquals(30, successors.get().get(new Segment("scope1", "stream1", 3))
                                   .get(0).longValue());

        successors = controllerClient.getSuccessors(new Segment("scope1", "stream2", 0))
                                     .thenApply(StreamSegmentsWithPredecessors::getSegmentToPredecessor);
        AssertExtensions.assertThrows("Should throw Exception", successors, throwable -> true);
    }

    @Test
    public void testScale() throws Exception {
        CompletableFuture<Boolean> scaleStream;
        StreamImpl stream = new StreamImpl("scope1", "stream1");
        scaleStream = controllerClient.scaleStream(stream, new ArrayList<>(), new HashMap<>(), executor).getFuture();
        assertTrue(scaleStream.get());
        CompletableFuture<StreamSegments> segments = controllerClient.getCurrentSegments("scope1", "stream1");
        assertEquals(2, segments.get().getSegments().size());
        assertEquals(new Segment("scope1", "stream1", 6), segments.get().getSegmentForKey(0.25));
        assertEquals(new Segment("scope1", "stream1", 7), segments.get().getSegmentForKey(0.75));

        scaleStream = controllerClient.scaleStream(new StreamImpl("scope1", "stream2"), new ArrayList<>(),
                new HashMap<>(), executor).getFuture();
        AssertExtensions.assertThrows("Should throw Exception", scaleStream, throwable -> true);

        scaleStream = controllerClient.scaleStream(new StreamImpl("UNKNOWN", "stream2"), new ArrayList<>(),
                new HashMap<>(), executor).getFuture();
        AssertExtensions.assertThrows("Should throw Exception", scaleStream, throwable -> true);

        scaleStream = controllerClient.scaleStream(new StreamImpl("scope1", "UNKNOWN"), new ArrayList<>(),
                new HashMap<>(), executor).getFuture();
        AssertExtensions.assertThrows("Should throw Exception", scaleStream, throwable -> true);
    }

    @Test
    public void testGetURI() throws Exception {
        CompletableFuture<PravegaNodeUri> endpointForSegment;
        endpointForSegment = controllerClient.getEndpointForSegment("scope1/stream1/0");
        assertEquals(new PravegaNodeUri("localhost", SERVICE_PORT), endpointForSegment.get());

        endpointForSegment = controllerClient.getEndpointForSegment("scope1/stream2/0");
        AssertExtensions.assertThrows("Should throw Exception", endpointForSegment, throwable -> true);
    }

    @Test
    public void testIsSegmentValid() throws Exception {
        CompletableFuture<Boolean> segmentOpen;
        segmentOpen = controllerClient.isSegmentOpen(new Segment("scope1", "stream1", 0));
        assertTrue(segmentOpen.get());

        segmentOpen = controllerClient.isSegmentOpen(new Segment("scope1", "stream2", 0));
        assertFalse(segmentOpen.get());

        segmentOpen = controllerClient.isSegmentOpen(new Segment("scope1", "stream3", 0));
        AssertExtensions.assertThrows("Should throw Exception", segmentOpen, throwable -> true);
    }

    @Test
    public void testCreateTransaction() throws Exception {
        CompletableFuture<TxnSegments> transaction;
        transaction = controllerClient.createTransaction(new StreamImpl("scope1", "stream1"), 0, 0);
        assertEquals(new UUID(11L, 22L), transaction.get().getTxnId());
        assertEquals(2, transaction.get().getSteamSegments().getSegments().size());
        assertEquals(new Segment("scope1", "stream1", 0), transaction.get().getSteamSegments().getSegmentForKey(.2));
        assertEquals(new Segment("scope1", "stream1", 1), transaction.get().getSteamSegments().getSegmentForKey(.8));
<<<<<<< HEAD

        transaction = controllerClient.createTransaction(new StreamImpl("scope1", "stream2"), 0, 0, 0);
=======
        
        transaction = controllerClient.createTransaction(new StreamImpl("scope1", "stream2"), 0, 0);
>>>>>>> 49a87931
        assertEquals(new UUID(33L, 44L), transaction.get().getTxnId());
        assertEquals(1, transaction.get().getSteamSegments().getSegments().size());
        assertEquals(new Segment("scope1", "stream2", 0), transaction.get().getSteamSegments().getSegmentForKey(.2));
        assertEquals(new Segment("scope1", "stream2", 0), transaction.get().getSteamSegments().getSegmentForKey(.8));
<<<<<<< HEAD

        transaction = controllerClient.createTransaction(new StreamImpl("scope1", "stream3"), 0, 0, 0);
=======
        
        transaction = controllerClient.createTransaction(new StreamImpl("scope1", "stream3"), 0,  0);
>>>>>>> 49a87931
        AssertExtensions.assertThrows("Should throw Exception", transaction, throwable -> true);
    }

    @Test
    public void testCommitTransaction() throws Exception {
        CompletableFuture<Void> transaction;
        transaction = controllerClient.commitTransaction(new StreamImpl("scope1", "stream1"), UUID.randomUUID());
        assertTrue(transaction.get() == null);

        transaction = controllerClient.commitTransaction(new StreamImpl("scope1", "stream2"), UUID.randomUUID());
        AssertExtensions.assertThrows("Should throw Exception", transaction, throwable -> true);

        transaction = controllerClient.commitTransaction(new StreamImpl("scope1", "stream3"), UUID.randomUUID());
        AssertExtensions.assertThrows("Should throw Exception", transaction, throwable -> true);

        transaction = controllerClient.commitTransaction(new StreamImpl("scope1", "stream4"), UUID.randomUUID());
        AssertExtensions.assertThrows("Should throw Exception", transaction, throwable -> true);

        transaction = controllerClient.commitTransaction(new StreamImpl("scope1", "stream5"), UUID.randomUUID());
        AssertExtensions.assertThrows("Should throw Exception", transaction, throwable -> true);
    }

    @Test
    public void testAbortTransaction() throws Exception {
        CompletableFuture<Void> transaction;
        transaction = controllerClient.abortTransaction(new StreamImpl("scope1", "stream1"), UUID.randomUUID());
        assertTrue(transaction.get() == null);

        transaction = controllerClient.abortTransaction(new StreamImpl("scope1", "stream2"), UUID.randomUUID());
        AssertExtensions.assertThrows("Should throw Exception", transaction, throwable -> true);

        transaction = controllerClient.abortTransaction(new StreamImpl("scope1", "stream3"), UUID.randomUUID());
        AssertExtensions.assertThrows("Should throw Exception", transaction, throwable -> true);

        transaction = controllerClient.abortTransaction(new StreamImpl("scope1", "stream4"), UUID.randomUUID());
        AssertExtensions.assertThrows("Should throw Exception", transaction, throwable -> true);

        transaction = controllerClient.abortTransaction(new StreamImpl("scope1", "stream5"), UUID.randomUUID());
        AssertExtensions.assertThrows("Should throw Exception", transaction, throwable -> true);
    }

    @Test
    public void testPingTransaction() throws Exception {
        CompletableFuture<Void> transaction;
        transaction = controllerClient.pingTransaction(new StreamImpl("scope1", "stream1"), UUID.randomUUID(), 0);
        assertTrue(transaction.get() == null);

        transaction = controllerClient.pingTransaction(new StreamImpl("scope1", "stream2"), UUID.randomUUID(), 0);
        AssertExtensions.assertThrows("Should throw Exception", transaction, throwable -> true);
    }

    @Test
    public void testChecktransactionState() throws Exception {
        CompletableFuture<Transaction.Status> transaction;
        transaction = controllerClient.checkTransactionStatus(new StreamImpl("scope1", "stream1"), UUID.randomUUID());
        assertEquals(Transaction.Status.OPEN, transaction.get());

        transaction = controllerClient.checkTransactionStatus(new StreamImpl("scope1", "stream2"), UUID.randomUUID());
        AssertExtensions.assertThrows("Should throw Exception", transaction, throwable -> true);

        transaction = controllerClient.checkTransactionStatus(new StreamImpl("scope1", "stream3"), UUID.randomUUID());
        assertEquals(Transaction.Status.COMMITTING, transaction.get());

        transaction = controllerClient.checkTransactionStatus(new StreamImpl("scope1", "stream4"), UUID.randomUUID());
        assertEquals(Transaction.Status.COMMITTED, transaction.get());

        transaction = controllerClient.checkTransactionStatus(new StreamImpl("scope1", "stream5"), UUID.randomUUID());
        assertEquals(Transaction.Status.ABORTING, transaction.get());

        transaction = controllerClient.checkTransactionStatus(new StreamImpl("scope1", "stream6"), UUID.randomUUID());
        assertEquals(Transaction.Status.ABORTED, transaction.get());

        transaction = controllerClient.checkTransactionStatus(new StreamImpl("scope1", "stream7"), UUID.randomUUID());
        AssertExtensions.assertThrows("Should throw Exception", transaction, throwable -> true);
    }

    @Test
    public void testCreateScope() throws Exception {
        CompletableFuture<Boolean> scopeStatus;
        scopeStatus = controllerClient.createScope("scope1");
        assertTrue(scopeStatus.get());

        scopeStatus = controllerClient.createScope("scope2");
        AssertExtensions.assertThrows("Server should throw exception", scopeStatus, Throwable -> true);

        scopeStatus = controllerClient.createScope("scope3");
        AssertExtensions.assertThrows("Server should throw exception", scopeStatus, Throwable -> true);

        scopeStatus = controllerClient.createScope("scope4");
        assertFalse(scopeStatus.get());

        scopeStatus = controllerClient.createScope("scope5");
        AssertExtensions.assertThrows("Should throw Exception", scopeStatus, throwable -> true);
    }

    @Test
    public void testDeleteScope() {
        CompletableFuture<Boolean> deleteStatus;
        String scope1 = "scope1";
        String scope2 = "scope2";
        String scope3 = "scope3";
        String scope4 = "scope4";
        String scope5 = "scope5";

        deleteStatus = controllerClient.deleteScope(scope1);
        assertTrue(deleteStatus.join());

        deleteStatus = controllerClient.deleteScope(scope2);
        AssertExtensions.assertThrows("Server should throw exception", deleteStatus, Throwable -> true);

        deleteStatus = controllerClient.deleteScope(scope3);
        AssertExtensions.assertThrows("Server should throw exception", deleteStatus, Throwable -> true);

        deleteStatus = controllerClient.deleteScope(scope4);
        assertFalse(deleteStatus.join());

        deleteStatus = controllerClient.deleteScope(scope5);
        AssertExtensions.assertThrows("Server should throw exception", deleteStatus, Throwable -> true);
    }

    @Test
    public void testParallelCreateStream() throws Exception {
        final ExecutorService executorService = ExecutorServiceHelpers.newScheduledThreadPool(10, "testParallelCreateStream");
        Semaphore createCount = new Semaphore(-19);
        AtomicBoolean success = new AtomicBoolean(true);
        for (int i = 0; i < 10; i++) {
            executorService.submit(() -> {
                for (int j = 0; j < 2; j++) {
                    try {
                        CompletableFuture<Boolean> createStreamStatus;
                        createStreamStatus = controllerClient.createStream(
                                StreamConfiguration.builder()
                                                   .streamName("streamparallel")
                                                   .scope("scope1")
                                                   .scalingPolicy(ScalingPolicy.fixed(1))
                                                   .build());
                        log.info("{}", createStreamStatus.get());
                        assertTrue(createStreamStatus.get());
                        createCount.release();
                    } catch (Exception e) {
                        log.error("Exception when creating stream: {}", e);

                        // Don't wait for other threads to complete.
                        success.set(false);
                        createCount.release(20);
                    }
                }
            });
        }
        createCount.acquire();
        executorService.shutdownNow();
        assertTrue(success.get());
    }

    @Test
    public void testParallelGetCurrentSegments() throws Exception {
        final ExecutorService executorService = ExecutorServiceHelpers.newScheduledThreadPool(10, "testParallelGetCurrentSegments");
        Semaphore createCount = new Semaphore(-19);
        AtomicBoolean success = new AtomicBoolean(true);
        for (int i = 0; i < 10; i++) {
            executorService.submit(() -> {
                for (int j = 0; j < 2; j++) {
                    try {
                        CompletableFuture<StreamSegments> streamSegments;
                        streamSegments = controllerClient.getCurrentSegments("scope1", "streamparallel");
                        assertTrue(streamSegments.get().getSegments().size() == 2);
                        assertEquals(new Segment("scope1", "streamparallel", 0),
                                streamSegments.get().getSegmentForKey(0.2));
                        assertEquals(new Segment("scope1", "streamparallel", 1),
                                streamSegments.get().getSegmentForKey(0.6));
                        createCount.release();
                    } catch (Exception e) {
                        log.error("Exception when getting segments: {}", e);

                        // Don't wait for other threads to complete.
                        success.set(false);
                        createCount.release(20);
                    }
                }
            });
        }
        createCount.acquire();
        executorService.shutdownNow();
        assertTrue(success.get());
    }

    @Test
    public void testCutpointSuccessors() throws Exception {
        String scope = "scope1";
        String stream = "stream1";
        Stream s = new StreamImpl(scope, stream);
        Map<Segment, Long> segments = new HashMap<>();
        segments.put(new Segment(scope, stream, 0), 4L);
        segments.put(new Segment(scope, stream, 1), 6L);
        StreamCut cut = new StreamCut(s, segments);
        Set<Segment> successors = controllerClient.getSuccessors(cut).get().getLeft();
        assertEquals(ImmutableSet.of(new Segment(scope, stream, 0), new Segment(scope, stream, 1),
                new Segment(scope, stream, 2), new Segment(scope, stream, 3),
                new Segment(scope, stream, 4), new Segment(scope, stream, 5),
                new Segment(scope, stream, 6), new Segment(scope, stream, 7)),
                successors);
    }
}<|MERGE_RESOLUTION|>--- conflicted
+++ resolved
@@ -120,39 +120,39 @@
         testServerImpl = new ControllerServiceImplBase() {
             @Override
             public void createStream(StreamConfig request,
-                                     StreamObserver<CreateStreamStatus> responseObserver) {
+                    StreamObserver<CreateStreamStatus> responseObserver) {
                 if (request.getStreamInfo().getStream().equals("stream1")) {
                     responseObserver.onNext(CreateStreamStatus.newBuilder()
-                                                              .setStatus(CreateStreamStatus.Status.SUCCESS)
-                                                              .build());
+                                                    .setStatus(CreateStreamStatus.Status.SUCCESS)
+                                                    .build());
                     responseObserver.onCompleted();
                 } else if (request.getStreamInfo().getStream().equals("stream2")) {
                     responseObserver.onNext(CreateStreamStatus.newBuilder()
-                                                              .setStatus(CreateStreamStatus.Status.FAILURE)
-                                                              .build());
+                                                    .setStatus(CreateStreamStatus.Status.FAILURE)
+                                                    .build());
                     responseObserver.onCompleted();
                 } else if (request.getStreamInfo().getStream().equals("stream3")) {
                     responseObserver.onNext(CreateStreamStatus.newBuilder()
-                                                              .setStatus(CreateStreamStatus.Status.SCOPE_NOT_FOUND)
-                                                              .build());
+                                                    .setStatus(CreateStreamStatus.Status.SCOPE_NOT_FOUND)
+                                                    .build());
                     responseObserver.onCompleted();
                 } else if (request.getStreamInfo().getStream().equals("stream4")) {
                     responseObserver.onNext(CreateStreamStatus.newBuilder()
-                                                              .setStatus(CreateStreamStatus.Status.STREAM_EXISTS)
-                                                              .build());
+                                                    .setStatus(CreateStreamStatus.Status.STREAM_EXISTS)
+                                                    .build());
                     responseObserver.onCompleted();
                 } else if (request.getStreamInfo().getStream().equals("stream5")) {
                     responseObserver.onNext(CreateStreamStatus.newBuilder()
-                                                              .setStatus(CreateStreamStatus.Status.INVALID_STREAM_NAME)
-                                                              .build());
+                                                    .setStatus(CreateStreamStatus.Status.INVALID_STREAM_NAME)
+                                                    .build());
                     responseObserver.onCompleted();
                 } else if (request.getStreamInfo().getStream().equals("streamparallel")) {
 
                     // Simulating delay in sending response.
                     Exceptions.handleInterrupted(() -> Thread.sleep(500));
                     responseObserver.onNext(CreateStreamStatus.newBuilder()
-                                                              .setStatus(CreateStreamStatus.Status.SUCCESS)
-                                                              .build());
+                                                    .setStatus(CreateStreamStatus.Status.SUCCESS)
+                                                    .build());
                     responseObserver.onCompleted();
                 } else if (request.getStreamInfo().getStream().equals("streamdelayed")) {
 
@@ -160,16 +160,16 @@
                     // where response time > 30 seconds is required to simulate a failure.
                     Exceptions.handleInterrupted(() -> Thread.sleep(40000));
                     responseObserver.onNext(CreateStreamStatus.newBuilder()
-                                                              .setStatus(CreateStreamStatus.Status.SUCCESS)
-                                                              .build());
+                            .setStatus(CreateStreamStatus.Status.SUCCESS)
+                            .build());
                     responseObserver.onCompleted();
                 } else if (request.getStreamInfo().getStream().equals("streamretryfailure")) {
                     responseObserver.onError(Status.UNKNOWN.withDescription("Transport error").asRuntimeException());
                 } else if (request.getStreamInfo().getStream().equals("streamretrysuccess")) {
                     if (retryAttempts.incrementAndGet() > 3) {
                         responseObserver.onNext(CreateStreamStatus.newBuilder()
-                                                                  .setStatus(CreateStreamStatus.Status.SUCCESS)
-                                                                  .build());
+                                .setStatus(CreateStreamStatus.Status.SUCCESS)
+                                .build());
                         responseObserver.onCompleted();
                     } else {
                         responseObserver.onError(Status.INTERNAL.withDescription("Server error").asRuntimeException());
@@ -181,31 +181,31 @@
 
             @Override
             public void updateStream(StreamConfig request,
-                                     StreamObserver<UpdateStreamStatus> responseObserver) {
-                if (request.getStreamInfo().getStream().equals("stream1")) {
-                    responseObserver.onNext(UpdateStreamStatus.newBuilder()
-                                                              .setStatus(UpdateStreamStatus.Status.SUCCESS)
-                                                              .build());
+                    StreamObserver<UpdateStreamStatus> responseObserver) {
+                if (request.getStreamInfo().getStream().equals("stream1")) {
+                    responseObserver.onNext(UpdateStreamStatus.newBuilder()
+                                                    .setStatus(UpdateStreamStatus.Status.SUCCESS)
+                                                    .build());
                     responseObserver.onCompleted();
                 } else if (request.getStreamInfo().getStream().equals("stream2")) {
                     responseObserver.onNext(UpdateStreamStatus.newBuilder()
-                                                              .setStatus(UpdateStreamStatus.Status.FAILURE)
-                                                              .build());
+                                                    .setStatus(UpdateStreamStatus.Status.FAILURE)
+                                                    .build());
                     responseObserver.onCompleted();
                 } else if (request.getStreamInfo().getStream().equals("stream3")) {
                     responseObserver.onNext(UpdateStreamStatus.newBuilder()
-                                                              .setStatus(UpdateStreamStatus.Status.SCOPE_NOT_FOUND)
-                                                              .build());
+                                                    .setStatus(UpdateStreamStatus.Status.SCOPE_NOT_FOUND)
+                                                    .build());
                     responseObserver.onCompleted();
                 } else if (request.getStreamInfo().getStream().equals("stream4")) {
                     responseObserver.onNext(UpdateStreamStatus.newBuilder()
-                                                              .setStatus(UpdateStreamStatus.Status.STREAM_NOT_FOUND)
-                                                              .build());
+                                                    .setStatus(UpdateStreamStatus.Status.STREAM_NOT_FOUND)
+                                                    .build());
                     responseObserver.onCompleted();
                 } else if (request.getStreamInfo().getStream().equals("stream5")) {
                     responseObserver.onNext(UpdateStreamStatus.newBuilder()
-                                                              .setStatus(UpdateStreamStatus.Status.UNRECOGNIZED)
-                                                              .build());
+                            .setStatus(UpdateStreamStatus.Status.UNRECOGNIZED)
+                            .build());
                     responseObserver.onCompleted();
                 } else {
                     responseObserver.onError(Status.INTERNAL.withDescription("Server error").asRuntimeException());
@@ -214,31 +214,31 @@
 
             @Override
             public void truncateStream(Controller.StreamCut request,
-                                       StreamObserver<UpdateStreamStatus> responseObserver) {
-                if (request.getStreamInfo().getStream().equals("stream1")) {
-                    responseObserver.onNext(UpdateStreamStatus.newBuilder()
-                                                              .setStatus(UpdateStreamStatus.Status.SUCCESS)
-                                                              .build());
+                    StreamObserver<UpdateStreamStatus> responseObserver) {
+                if (request.getStreamInfo().getStream().equals("stream1")) {
+                    responseObserver.onNext(UpdateStreamStatus.newBuilder()
+                                                    .setStatus(UpdateStreamStatus.Status.SUCCESS)
+                                                    .build());
                     responseObserver.onCompleted();
                 } else if (request.getStreamInfo().getStream().equals("stream2")) {
                     responseObserver.onNext(UpdateStreamStatus.newBuilder()
-                                                              .setStatus(UpdateStreamStatus.Status.FAILURE)
-                                                              .build());
+                                                    .setStatus(UpdateStreamStatus.Status.FAILURE)
+                                                    .build());
                     responseObserver.onCompleted();
                 } else if (request.getStreamInfo().getStream().equals("stream3")) {
                     responseObserver.onNext(UpdateStreamStatus.newBuilder()
-                                                              .setStatus(UpdateStreamStatus.Status.SCOPE_NOT_FOUND)
-                                                              .build());
+                                                    .setStatus(UpdateStreamStatus.Status.SCOPE_NOT_FOUND)
+                                                    .build());
                     responseObserver.onCompleted();
                 } else if (request.getStreamInfo().getStream().equals("stream4")) {
                     responseObserver.onNext(UpdateStreamStatus.newBuilder()
-                                                              .setStatus(UpdateStreamStatus.Status.STREAM_NOT_FOUND)
-                                                              .build());
+                                                    .setStatus(UpdateStreamStatus.Status.STREAM_NOT_FOUND)
+                                                    .build());
                     responseObserver.onCompleted();
                 } else if (request.getStreamInfo().getStream().equals("stream5")) {
                     responseObserver.onNext(UpdateStreamStatus.newBuilder()
-                                                              .setStatus(UpdateStreamStatus.Status.UNRECOGNIZED)
-                                                              .build());
+                            .setStatus(UpdateStreamStatus.Status.UNRECOGNIZED)
+                            .build());
                     responseObserver.onCompleted();
                 } else {
                     responseObserver.onError(Status.INTERNAL.withDescription("Server error").asRuntimeException());
@@ -249,23 +249,23 @@
             public void sealStream(StreamInfo request, StreamObserver<UpdateStreamStatus> responseObserver) {
                 if (request.getStream().equals("stream1")) {
                     responseObserver.onNext(UpdateStreamStatus.newBuilder()
-                                                              .setStatus(UpdateStreamStatus.Status.SUCCESS)
-                                                              .build());
+                                                    .setStatus(UpdateStreamStatus.Status.SUCCESS)
+                                                    .build());
                     responseObserver.onCompleted();
                 } else if (request.getStream().equals("stream2")) {
                     responseObserver.onNext(UpdateStreamStatus.newBuilder()
-                                                              .setStatus(UpdateStreamStatus.Status.FAILURE)
-                                                              .build());
+                                                    .setStatus(UpdateStreamStatus.Status.FAILURE)
+                                                    .build());
                     responseObserver.onCompleted();
                 } else if (request.getStream().equals("stream3")) {
                     responseObserver.onNext(UpdateStreamStatus.newBuilder()
-                                                              .setStatus(UpdateStreamStatus.Status.SCOPE_NOT_FOUND)
-                                                              .build());
+                                                    .setStatus(UpdateStreamStatus.Status.SCOPE_NOT_FOUND)
+                                                    .build());
                     responseObserver.onCompleted();
                 } else if (request.getStream().equals("stream4")) {
                     responseObserver.onNext(UpdateStreamStatus.newBuilder()
-                                                              .setStatus(UpdateStreamStatus.Status.STREAM_NOT_FOUND)
-                                                              .build());
+                                                    .setStatus(UpdateStreamStatus.Status.STREAM_NOT_FOUND)
+                                                    .build());
                     responseObserver.onCompleted();
                 } else {
                     responseObserver.onError(Status.INTERNAL.withDescription("Server error").asRuntimeException());
@@ -277,23 +277,23 @@
                                      StreamObserver<DeleteStreamStatus> responseObserver) {
                 if (request.getStream().equals("stream1")) {
                     responseObserver.onNext(DeleteStreamStatus.newBuilder()
-                                                              .setStatus(DeleteStreamStatus.Status.SUCCESS)
-                                                              .build());
+                            .setStatus(DeleteStreamStatus.Status.SUCCESS)
+                            .build());
                     responseObserver.onCompleted();
                 } else if (request.getStream().equals("stream2")) {
                     responseObserver.onNext(DeleteStreamStatus.newBuilder()
-                                                              .setStatus(DeleteStreamStatus.Status.FAILURE)
-                                                              .build());
+                            .setStatus(DeleteStreamStatus.Status.FAILURE)
+                            .build());
                     responseObserver.onCompleted();
                 } else if (request.getStream().equals("stream3")) {
                     responseObserver.onNext(DeleteStreamStatus.newBuilder()
-                                                              .setStatus(DeleteStreamStatus.Status.STREAM_NOT_FOUND)
-                                                              .build());
+                            .setStatus(DeleteStreamStatus.Status.STREAM_NOT_FOUND)
+                            .build());
                     responseObserver.onCompleted();
                 } else if (request.getStream().equals("stream4")) {
                     responseObserver.onNext(DeleteStreamStatus.newBuilder()
-                                                              .setStatus(DeleteStreamStatus.Status.STREAM_NOT_SEALED)
-                                                              .build());
+                            .setStatus(DeleteStreamStatus.Status.STREAM_NOT_SEALED)
+                            .build());
                     responseObserver.onCompleted();
                 } else {
                     responseObserver.onError(Status.INTERNAL.withDescription("Server error").asRuntimeException());
@@ -302,35 +302,35 @@
 
             @Override
             public void getCurrentSegments(StreamInfo request,
-                                           StreamObserver<SegmentRanges> responseObserver) {
+                    StreamObserver<SegmentRanges> responseObserver) {
                 if (request.getStream().equals("stream1")) {
                     responseObserver.onNext(SegmentRanges.newBuilder()
-                                                         .addSegmentRanges(ModelHelper.createSegmentRange("scope1",
-                                                                 "stream1",
-                                                                 6,
-                                                                 0.0,
-                                                                 0.4))
-                                                         .addSegmentRanges(ModelHelper.createSegmentRange("scope1",
-                                                                 "stream1",
-                                                                 7,
-                                                                 0.4,
-                                                                 1.0))
-                                                         .build());
+                                                    .addSegmentRanges(ModelHelper.createSegmentRange("scope1",
+                                                                                                     "stream1",
+                                                                                                     6,
+                                                                                                     0.0,
+                                                                                                     0.4))
+                                                    .addSegmentRanges(ModelHelper.createSegmentRange("scope1",
+                                                                                                     "stream1",
+                                                                                                     7,
+                                                                                                     0.4,
+                                                                                                     1.0))
+                                                    .build());
                     responseObserver.onCompleted();
                 } else if (request.getStream().equals("streamparallel")) {
                     Exceptions.handleInterrupted(() -> Thread.sleep(500));
                     responseObserver.onNext(SegmentRanges.newBuilder()
-                                                         .addSegmentRanges(ModelHelper.createSegmentRange("scope1",
-                                                                 "streamparallel",
-                                                                 0,
-                                                                 0.0,
-                                                                 0.4))
-                                                         .addSegmentRanges(ModelHelper.createSegmentRange("scope1",
-                                                                 "streamparallel",
-                                                                 1,
-                                                                 0.4,
-                                                                 1.0))
-                                                         .build());
+                                                    .addSegmentRanges(ModelHelper.createSegmentRange("scope1",
+                                                                                                     "streamparallel",
+                                                                                                     0,
+                                                                                                     0.0,
+                                                                                                     0.4))
+                                                    .addSegmentRanges(ModelHelper.createSegmentRange("scope1",
+                                                                                                     "streamparallel",
+                                                                                                     1,
+                                                                                                     0.4,
+                                                                                                     1.0))
+                                                    .build());
                     responseObserver.onCompleted();
                 } else {
                     responseObserver.onError(Status.INTERNAL.withDescription("Server error").asRuntimeException());
@@ -376,13 +376,13 @@
                     val builder = SuccessorResponse.newBuilder();
                     for (Entry<SegmentId, Pair<Double, Double>> entry : result.entrySet()) {
                         builder.addSegments(SuccessorResponse.SegmentEntry.newBuilder()
-                                                                          .setSegment(Controller.SegmentRange.newBuilder()
-                                                                                                             .setSegmentId(entry.getKey())
-                                                                                                             .setMinKey(entry.getValue().getLeft())
-                                                                                                             .setMaxKey(entry.getValue().getRight())
-                                                                                                             .build())
-                                                                          .addValue(10 * entry.getKey().getSegmentNumber())
-                                                                          .build());
+                                            .setSegment(Controller.SegmentRange.newBuilder()
+                                                        .setSegmentId(entry.getKey())
+                                                        .setMinKey(entry.getValue().getLeft())
+                                                        .setMaxKey(entry.getValue().getRight())
+                                                        .build())
+                                            .addValue(10 * entry.getKey().getSegmentNumber())
+                                            .build());
                     }
                     responseObserver.onNext(builder.build());
                     responseObserver.onCompleted();
@@ -395,19 +395,19 @@
             public void scale(ScaleRequest request, StreamObserver<ScaleResponse> responseObserver) {
                 if (request.getStreamInfo().getStream().equals("stream1")) {
                     responseObserver.onNext(ScaleResponse.newBuilder()
-                                                         .setStatus(ScaleResponse.ScaleStreamStatus.STARTED)
-                                                         .addSegments(ModelHelper.createSegmentRange("scope1",
-                                                                 "stream1",
-                                                                 0,
-                                                                 0.0,
-                                                                 0.5))
-                                                         .addSegments(ModelHelper.createSegmentRange("scope1",
-                                                                 "stream1",
-                                                                 1,
-                                                                 0.5,
-                                                                 1.0))
-                                                         .setEpoch(0)
-                                                         .build());
+                                                    .setStatus(ScaleResponse.ScaleStreamStatus.STARTED)
+                                                    .addSegments(ModelHelper.createSegmentRange("scope1",
+                                                                                                "stream1",
+                                                                                                0,
+                                                                                                0.0,
+                                                                                                0.5))
+                                                    .addSegments(ModelHelper.createSegmentRange("scope1",
+                                                                                                "stream1",
+                                                                                                1,
+                                                                                                0.5,
+                                                                                                1.0))
+                                                    .setEpoch(0)
+                                                    .build());
                     responseObserver.onCompleted();
                 } else {
                     responseObserver.onError(Status.INTERNAL.withDescription("Server error").asRuntimeException());
@@ -418,7 +418,7 @@
             public void checkScale(ScaleStatusRequest request, StreamObserver<ScaleStatusResponse> responseObserver) {
                 if (request.getStreamInfo().getStream().equals("stream1")) {
                     responseObserver.onNext(ScaleStatusResponse.newBuilder()
-                                                               .setStatus(ScaleStatusResponse.ScaleStatus.SUCCESS).build());
+                            .setStatus(ScaleStatusResponse.ScaleStatus.SUCCESS).build());
                     responseObserver.onCompleted();
                 } else {
                     responseObserver.onError(Status.INTERNAL.withDescription("Server error").asRuntimeException());
@@ -438,7 +438,7 @@
 
             @Override
             public void isSegmentValid(SegmentId request,
-                                       StreamObserver<SegmentValidityResponse> responseObserver) {
+                    StreamObserver<SegmentValidityResponse> responseObserver) {
                 if (request.getStreamInfo().getStream().equals("stream1")) {
                     responseObserver.onNext(SegmentValidityResponse.newBuilder().setResponse(true).build());
                     responseObserver.onCompleted();
@@ -472,26 +472,26 @@
 
             @Override
             public void commitTransaction(TxnRequest request,
-                                          StreamObserver<Controller.TxnStatus> responseObserver) {
+                    StreamObserver<Controller.TxnStatus> responseObserver) {
                 if (request.getStreamInfo().getStream().equals("stream1")) {
                     responseObserver.onNext(Controller.TxnStatus.newBuilder()
-                                                                .setStatus(Controller.TxnStatus.Status.SUCCESS)
-                                                                .build());
+                                                    .setStatus(Controller.TxnStatus.Status.SUCCESS)
+                                                    .build());
                     responseObserver.onCompleted();
                 } else if (request.getStreamInfo().getStream().equals("stream2")) {
                     responseObserver.onNext(Controller.TxnStatus.newBuilder()
-                                                                .setStatus(Controller.TxnStatus.Status.FAILURE)
-                                                                .build());
+                                                    .setStatus(Controller.TxnStatus.Status.FAILURE)
+                                                    .build());
                     responseObserver.onCompleted();
                 } else if (request.getStreamInfo().getStream().equals("stream3")) {
                     responseObserver.onNext(Controller.TxnStatus.newBuilder()
-                                                                .setStatus(Controller.TxnStatus.Status.STREAM_NOT_FOUND)
-                                                                .build());
+                                                    .setStatus(Controller.TxnStatus.Status.STREAM_NOT_FOUND)
+                                                    .build());
                     responseObserver.onCompleted();
                 } else if (request.getStreamInfo().getStream().equals("stream4")) {
                     responseObserver.onNext(Controller.TxnStatus.newBuilder()
-                                                                .setStatus(Controller.TxnStatus.Status.TRANSACTION_NOT_FOUND)
-                                                                .build());
+                                                    .setStatus(Controller.TxnStatus.Status.TRANSACTION_NOT_FOUND)
+                                                    .build());
                     responseObserver.onCompleted();
                 } else {
                     responseObserver.onError(Status.INTERNAL.withDescription("Server error").asRuntimeException());
@@ -500,26 +500,26 @@
 
             @Override
             public void abortTransaction(TxnRequest request,
-                                         StreamObserver<Controller.TxnStatus> responseObserver) {
+                    StreamObserver<Controller.TxnStatus> responseObserver) {
                 if (request.getStreamInfo().getStream().equals("stream1")) {
                     responseObserver.onNext(Controller.TxnStatus.newBuilder()
-                                                                .setStatus(Controller.TxnStatus.Status.SUCCESS)
-                                                                .build());
+                                                    .setStatus(Controller.TxnStatus.Status.SUCCESS)
+                                                    .build());
                     responseObserver.onCompleted();
                 } else if (request.getStreamInfo().getStream().equals("stream2")) {
                     responseObserver.onNext(Controller.TxnStatus.newBuilder()
-                                                                .setStatus(Controller.TxnStatus.Status.FAILURE)
-                                                                .build());
+                                                    .setStatus(Controller.TxnStatus.Status.FAILURE)
+                                                    .build());
                     responseObserver.onCompleted();
                 } else if (request.getStreamInfo().getStream().equals("stream3")) {
                     responseObserver.onNext(Controller.TxnStatus.newBuilder()
-                                                                .setStatus(Controller.TxnStatus.Status.STREAM_NOT_FOUND)
-                                                                .build());
+                                                    .setStatus(Controller.TxnStatus.Status.STREAM_NOT_FOUND)
+                                                    .build());
                     responseObserver.onCompleted();
                 } else if (request.getStreamInfo().getStream().equals("stream4")) {
                     responseObserver.onNext(Controller.TxnStatus.newBuilder()
-                                                                .setStatus(Controller.TxnStatus.Status.TRANSACTION_NOT_FOUND)
-                                                                .build());
+                                                    .setStatus(Controller.TxnStatus.Status.TRANSACTION_NOT_FOUND)
+                                                    .build());
                     responseObserver.onCompleted();
                 } else {
                     responseObserver.onError(Status.INTERNAL.withDescription("Server error").asRuntimeException());
@@ -528,7 +528,7 @@
 
             @Override
             public void pingTransaction(PingTxnRequest request,
-                                        StreamObserver<PingTxnStatus> responseObserver) {
+                    StreamObserver<PingTxnStatus> responseObserver) {
                 if (request.getStreamInfo().getStream().equals("stream1")) {
                     responseObserver.onNext(PingTxnStatus.newBuilder().setStatus(PingTxnStatus.Status.OK).build());
                     responseObserver.onCompleted();
@@ -574,13 +574,13 @@
                     responseObserver.onCompleted();
                 } else if (request.getScope().equals("scope3")) {
                     responseObserver.onNext(CreateScopeStatus.newBuilder()
-                                                             .setStatus(CreateScopeStatus.Status.INVALID_SCOPE_NAME)
-                                                             .build());
+                                                    .setStatus(CreateScopeStatus.Status.INVALID_SCOPE_NAME)
+                                                    .build());
                     responseObserver.onCompleted();
                 } else if (request.getScope().equals("scope4")) {
                     responseObserver.onNext(CreateScopeStatus.newBuilder()
-                                                             .setStatus(CreateScopeStatus.Status.SCOPE_EXISTS)
-                                                             .build());
+                                                    .setStatus(CreateScopeStatus.Status.SCOPE_EXISTS)
+                                                    .build());
                     responseObserver.onCompleted();
                 } else {
                     responseObserver.onError(Status.INTERNAL.withDescription("Server error").asRuntimeException());
@@ -599,13 +599,13 @@
                     responseObserver.onCompleted();
                 } else if (request.getScope().equals("scope3")) {
                     responseObserver.onNext(DeleteScopeStatus.newBuilder()
-                                                             .setStatus(DeleteScopeStatus.Status.SCOPE_NOT_EMPTY)
-                                                             .build());
+                                                    .setStatus(DeleteScopeStatus.Status.SCOPE_NOT_EMPTY)
+                                                    .build());
                     responseObserver.onCompleted();
                 } else if (request.getScope().equals("scope4")) {
                     responseObserver.onNext(DeleteScopeStatus.newBuilder()
-                                                             .setStatus(DeleteScopeStatus.Status.SCOPE_NOT_FOUND)
-                                                             .build());
+                                                    .setStatus(DeleteScopeStatus.Status.SCOPE_NOT_FOUND)
+                                                    .build());
                     responseObserver.onCompleted();
                 } else {
                     responseObserver.onError(Status.INTERNAL.withDescription("Server error").asRuntimeException());
@@ -615,15 +615,9 @@
 
         serverPort = TestUtils.getAvailableListenPort();
         testGRPCServer = NettyServerBuilder.forPort(serverPort)
-                                           .addService(testServerImpl)
-                                           .intercept(new ServerInterceptor() {
-                                               @Override
-                                               public <ReqT, RespT> ServerCall.Listener<ReqT> interceptCall(ServerCall<ReqT, RespT> call, Metadata headers, ServerCallHandler<ReqT, RespT> next) {
-                                                   return next.startCall(call, headers);
-                                               }
-                                           })
-                                           .build()
-                                           .start();
+                .addService(testServerImpl)
+                .build()
+                .start();
         executor = Executors.newSingleThreadScheduledExecutor();
         controllerClient = new ControllerImpl(URI.create("tcp://localhost:" + serverPort),
                 ControllerImplConfig.builder().retryAttempts(1).build(), executor);
@@ -640,31 +634,31 @@
 
         // Verify that keep-alive timeout less than permissible by the server results in a failure.
         final ControllerImpl controller = new ControllerImpl(NettyChannelBuilder.forAddress("localhost", serverPort)
-                                                                                .keepAliveTime(10, TimeUnit.SECONDS).usePlaintext(true),
-                ControllerImplConfig.builder().retryAttempts(1).build(), this.executor, null, false, null);
+                .keepAliveTime(10, TimeUnit.SECONDS).usePlaintext(true),
+                ControllerImplConfig.builder().retryAttempts(1).build(), this.executor);
         CompletableFuture<Boolean> createStreamStatus = controller.createStream(StreamConfiguration.builder()
-                                                                                                   .streamName("streamdelayed")
-                                                                                                   .scope("scope1")
-                                                                                                   .scalingPolicy(ScalingPolicy.fixed(1))
-                                                                                                   .build());
+                .streamName("streamdelayed")
+                .scope("scope1")
+                .scalingPolicy(ScalingPolicy.fixed(1))
+                .build());
         AssertExtensions.assertThrows("Should throw RetriesExhaustedException", createStreamStatus,
                 throwable -> throwable instanceof RetriesExhaustedException);
 
         // Verify that the same RPC with permissible keepalive time succeeds.
         int serverPort2 = TestUtils.getAvailableListenPort();
         Server testServer = NettyServerBuilder.forPort(serverPort2)
-                                              .addService(testServerImpl)
-                                              .permitKeepAliveTime(5, TimeUnit.SECONDS)
-                                              .build()
-                                              .start();
+                .addService(testServerImpl)
+                .permitKeepAliveTime(5, TimeUnit.SECONDS)
+                .build()
+                .start();
         final ControllerImpl controller1 = new ControllerImpl(NettyChannelBuilder.forAddress("localhost", serverPort2)
-                                                                                 .keepAliveTime(10, TimeUnit.SECONDS).usePlaintext(true),
-                ControllerImplConfig.builder().retryAttempts(1).build(), this.executor, null, false, "");
+                .keepAliveTime(10, TimeUnit.SECONDS).usePlaintext(true),
+                ControllerImplConfig.builder().retryAttempts(1).build(), this.executor);
         createStreamStatus = controller1.createStream(StreamConfiguration.builder()
-                                                                         .streamName("streamdelayed")
-                                                                         .scope("scope1")
-                                                                         .scalingPolicy(ScalingPolicy.fixed(1))
-                                                                         .build());
+                .streamName("streamdelayed")
+                .scope("scope1")
+                .scalingPolicy(ScalingPolicy.fixed(1))
+                .build());
         assertTrue(createStreamStatus.get());
         testServer.shutdownNow();
     }
@@ -676,20 +670,20 @@
         final ControllerImpl controller1 = new ControllerImpl(URI.create("tcp://localhost:" + serverPort),
                 ControllerImplConfig.builder().retryAttempts(3).build(), this.executor);
         CompletableFuture<Boolean> createStreamStatus = controller1.createStream(StreamConfiguration.builder()
-                                                                                                    .streamName("streamretryfailure")
-                                                                                                    .scope("scope1")
-                                                                                                    .scalingPolicy(ScalingPolicy.fixed(1))
-                                                                                                    .build());
+                .streamName("streamretryfailure")
+                .scope("scope1")
+                .scalingPolicy(ScalingPolicy.fixed(1))
+                .build());
         AssertExtensions.assertThrows("Should throw RetriesExhaustedException", createStreamStatus,
                 throwable -> throwable instanceof RetriesExhaustedException);
 
         // The following call with retries should fail since number of retries is not sufficient.
         this.retryAttempts.set(0);
         createStreamStatus = controller1.createStream(StreamConfiguration.builder()
-                                                                         .streamName("streamretrysuccess")
-                                                                         .scope("scope1")
-                                                                         .scalingPolicy(ScalingPolicy.fixed(1))
-                                                                         .build());
+                .streamName("streamretrysuccess")
+                .scope("scope1")
+                .scalingPolicy(ScalingPolicy.fixed(1))
+                .build());
         AssertExtensions.assertThrows("Should throw RetriesExhaustedException", createStreamStatus,
                 throwable -> throwable instanceof RetriesExhaustedException);
 
@@ -698,10 +692,10 @@
         final ControllerImpl controller2 = new ControllerImpl(URI.create("tcp://localhost:" + serverPort),
                 ControllerImplConfig.builder().retryAttempts(4).build(), this.executor);
         createStreamStatus = controller2.createStream(StreamConfiguration.builder()
-                                                                         .streamName("streamretrysuccess")
-                                                                         .scope("scope1")
-                                                                         .scalingPolicy(ScalingPolicy.fixed(1))
-                                                                         .build());
+                .streamName("streamretrysuccess")
+                .scope("scope1")
+                .scalingPolicy(ScalingPolicy.fixed(1))
+                .build());
         assertTrue(createStreamStatus.get());
     }
 
@@ -709,45 +703,45 @@
     public void testCreateStream() throws Exception {
         CompletableFuture<Boolean> createStreamStatus;
         createStreamStatus = controllerClient.createStream(StreamConfiguration.builder()
-                                                                              .streamName("stream1")
-                                                                              .scope("scope1")
-                                                                              .scalingPolicy(ScalingPolicy.fixed(1))
-                                                                              .build());
+                                                                   .streamName("stream1")
+                                                                   .scope("scope1")
+                                                                   .scalingPolicy(ScalingPolicy.fixed(1))
+                                                                   .build());
         assertTrue(createStreamStatus.get());
 
         createStreamStatus = controllerClient.createStream(StreamConfiguration.builder()
-                                                                              .streamName("stream2")
-                                                                              .scope("scope1")
-                                                                              .scalingPolicy(ScalingPolicy.fixed(1))
-                                                                              .build());
+                                                                   .streamName("stream2")
+                                                                   .scope("scope1")
+                                                                   .scalingPolicy(ScalingPolicy.fixed(1))
+                                                                   .build());
         AssertExtensions.assertThrows("Server should throw exception", createStreamStatus, Throwable -> true);
 
         createStreamStatus = controllerClient.createStream(StreamConfiguration.builder()
-                                                                              .streamName("stream3")
-                                                                              .scope("scope1")
-                                                                              .scalingPolicy(ScalingPolicy.fixed(1))
-                                                                              .build());
+                                                                   .streamName("stream3")
+                                                                   .scope("scope1")
+                                                                   .scalingPolicy(ScalingPolicy.fixed(1))
+                                                                   .build());
         AssertExtensions.assertThrows("Server should throw exception", createStreamStatus, Throwable -> true);
 
         createStreamStatus = controllerClient.createStream(StreamConfiguration.builder()
-                                                                              .streamName("stream4")
-                                                                              .scope("scope1")
-                                                                              .scalingPolicy(ScalingPolicy.fixed(1))
-                                                                              .build());
+                                                                   .streamName("stream4")
+                                                                   .scope("scope1")
+                                                                   .scalingPolicy(ScalingPolicy.fixed(1))
+                                                                   .build());
         assertFalse(createStreamStatus.get());
 
         createStreamStatus = controllerClient.createStream(StreamConfiguration.builder()
-                                                                              .streamName("stream5")
-                                                                              .scope("scope1")
-                                                                              .scalingPolicy(ScalingPolicy.fixed(1))
-                                                                              .build());
+                                                                   .streamName("stream5")
+                                                                   .scope("scope1")
+                                                                   .scalingPolicy(ScalingPolicy.fixed(1))
+                                                                   .build());
         AssertExtensions.assertThrows("Server should throw exception", createStreamStatus, Throwable -> true);
 
         createStreamStatus = controllerClient.createStream(StreamConfiguration.builder()
-                                                                              .streamName("stream6")
-                                                                              .scope("scope1")
-                                                                              .scalingPolicy(ScalingPolicy.fixed(1))
-                                                                              .build());
+                                                                   .streamName("stream6")
+                                                                   .scope("scope1")
+                                                                   .scalingPolicy(ScalingPolicy.fixed(1))
+                                                                   .build());
         AssertExtensions.assertThrows("Should throw Exception", createStreamStatus, throwable -> true);
     }
 
@@ -755,45 +749,45 @@
     public void testUpdateStream() throws Exception {
         CompletableFuture<Boolean> updateStreamStatus;
         updateStreamStatus = controllerClient.updateStream(StreamConfiguration.builder()
-                                                                              .streamName("stream1")
-                                                                              .scope("scope1")
-                                                                              .scalingPolicy(ScalingPolicy.fixed(1))
-                                                                              .build());
+                                                                  .streamName("stream1")
+                                                                  .scope("scope1")
+                                                                  .scalingPolicy(ScalingPolicy.fixed(1))
+                                                                  .build());
         assertTrue(updateStreamStatus.get());
 
         updateStreamStatus = controllerClient.updateStream(StreamConfiguration.builder()
-                                                                              .streamName("stream2")
-                                                                              .scope("scope1")
-                                                                              .scalingPolicy(ScalingPolicy.fixed(1))
-                                                                              .build());
+                                                                  .streamName("stream2")
+                                                                  .scope("scope1")
+                                                                  .scalingPolicy(ScalingPolicy.fixed(1))
+                                                                  .build());
         AssertExtensions.assertThrows("Server should throw exception", updateStreamStatus, Throwable -> true);
 
         updateStreamStatus = controllerClient.updateStream(StreamConfiguration.builder()
-                                                                              .streamName("stream3")
-                                                                              .scope("scope1")
-                                                                              .scalingPolicy(ScalingPolicy.fixed(1))
-                                                                              .build());
+                                                                  .streamName("stream3")
+                                                                  .scope("scope1")
+                                                                  .scalingPolicy(ScalingPolicy.fixed(1))
+                                                                  .build());
         AssertExtensions.assertThrows("Server should throw exception", updateStreamStatus, Throwable -> true);
 
         updateStreamStatus = controllerClient.updateStream(StreamConfiguration.builder()
-                                                                              .streamName("stream4")
-                                                                              .scope("scope1")
-                                                                              .scalingPolicy(ScalingPolicy.fixed(1))
-                                                                              .build());
+                                                                  .streamName("stream4")
+                                                                  .scope("scope1")
+                                                                  .scalingPolicy(ScalingPolicy.fixed(1))
+                                                                  .build());
         AssertExtensions.assertThrows("Server should throw exception", updateStreamStatus, Throwable -> true);
 
         updateStreamStatus = controllerClient.updateStream(StreamConfiguration.builder()
-                                                                              .streamName("stream5")
-                                                                              .scope("scope1")
-                                                                              .scalingPolicy(ScalingPolicy.fixed(1))
-                                                                              .build());
+                                                                  .streamName("stream5")
+                                                                  .scope("scope1")
+                                                                  .scalingPolicy(ScalingPolicy.fixed(1))
+                                                                  .build());
         AssertExtensions.assertThrows("Should throw Exception", updateStreamStatus, throwable -> true);
 
         updateStreamStatus = controllerClient.updateStream(StreamConfiguration.builder()
-                                                                              .streamName("stream6")
-                                                                              .scope("scope1")
-                                                                              .scalingPolicy(ScalingPolicy.fixed(1))
-                                                                              .build());
+                                                                  .streamName("stream6")
+                                                                  .scope("scope1")
+                                                                  .scalingPolicy(ScalingPolicy.fixed(1))
+                                                                  .build());
         AssertExtensions.assertThrows("Should throw Exception", updateStreamStatus, throwable -> true);
     }
 
@@ -862,15 +856,15 @@
     public void testGetSegmentsImmediatlyFollowing() throws Exception {
         CompletableFuture<Map<Segment, List<Integer>>> successors;
         successors = controllerClient.getSuccessors(new Segment("scope1", "stream1", 0))
-                                     .thenApply(StreamSegmentsWithPredecessors::getSegmentToPredecessor);
+                .thenApply(StreamSegmentsWithPredecessors::getSegmentToPredecessor);
         assertEquals(2, successors.get().size());
         assertEquals(20, successors.get().get(new Segment("scope1", "stream1", 2))
-                                   .get(0).longValue());
+                .get(0).longValue());
         assertEquals(30, successors.get().get(new Segment("scope1", "stream1", 3))
-                                   .get(0).longValue());
+                .get(0).longValue());
 
         successors = controllerClient.getSuccessors(new Segment("scope1", "stream2", 0))
-                                     .thenApply(StreamSegmentsWithPredecessors::getSegmentToPredecessor);
+                .thenApply(StreamSegmentsWithPredecessors::getSegmentToPredecessor);
         AssertExtensions.assertThrows("Should throw Exception", successors, throwable -> true);
     }
 
@@ -886,7 +880,7 @@
         assertEquals(new Segment("scope1", "stream1", 7), segments.get().getSegmentForKey(0.75));
 
         scaleStream = controllerClient.scaleStream(new StreamImpl("scope1", "stream2"), new ArrayList<>(),
-                new HashMap<>(), executor).getFuture();
+                                                   new HashMap<>(), executor).getFuture();
         AssertExtensions.assertThrows("Should throw Exception", scaleStream, throwable -> true);
 
         scaleStream = controllerClient.scaleStream(new StreamImpl("UNKNOWN", "stream2"), new ArrayList<>(),
@@ -924,29 +918,19 @@
     @Test
     public void testCreateTransaction() throws Exception {
         CompletableFuture<TxnSegments> transaction;
-        transaction = controllerClient.createTransaction(new StreamImpl("scope1", "stream1"), 0, 0);
+        transaction = controllerClient.createTransaction(new StreamImpl("scope1", "stream1"), 0, 0, 0);
         assertEquals(new UUID(11L, 22L), transaction.get().getTxnId());
         assertEquals(2, transaction.get().getSteamSegments().getSegments().size());
         assertEquals(new Segment("scope1", "stream1", 0), transaction.get().getSteamSegments().getSegmentForKey(.2));
         assertEquals(new Segment("scope1", "stream1", 1), transaction.get().getSteamSegments().getSegmentForKey(.8));
-<<<<<<< HEAD
-
-        transaction = controllerClient.createTransaction(new StreamImpl("scope1", "stream2"), 0, 0, 0);
-=======
         
         transaction = controllerClient.createTransaction(new StreamImpl("scope1", "stream2"), 0, 0);
->>>>>>> 49a87931
         assertEquals(new UUID(33L, 44L), transaction.get().getTxnId());
         assertEquals(1, transaction.get().getSteamSegments().getSegments().size());
         assertEquals(new Segment("scope1", "stream2", 0), transaction.get().getSteamSegments().getSegmentForKey(.2));
         assertEquals(new Segment("scope1", "stream2", 0), transaction.get().getSteamSegments().getSegmentForKey(.8));
-<<<<<<< HEAD
-
-        transaction = controllerClient.createTransaction(new StreamImpl("scope1", "stream3"), 0, 0, 0);
-=======
         
         transaction = controllerClient.createTransaction(new StreamImpl("scope1", "stream3"), 0,  0);
->>>>>>> 49a87931
         AssertExtensions.assertThrows("Should throw Exception", transaction, throwable -> true);
     }
 
@@ -1079,10 +1063,10 @@
                         CompletableFuture<Boolean> createStreamStatus;
                         createStreamStatus = controllerClient.createStream(
                                 StreamConfiguration.builder()
-                                                   .streamName("streamparallel")
-                                                   .scope("scope1")
-                                                   .scalingPolicy(ScalingPolicy.fixed(1))
-                                                   .build());
+                                        .streamName("streamparallel")
+                                        .scope("scope1")
+                                        .scalingPolicy(ScalingPolicy.fixed(1))
+                                        .build());
                         log.info("{}", createStreamStatus.get());
                         assertTrue(createStreamStatus.get());
                         createCount.release();
@@ -1114,9 +1098,9 @@
                         streamSegments = controllerClient.getCurrentSegments("scope1", "streamparallel");
                         assertTrue(streamSegments.get().getSegments().size() == 2);
                         assertEquals(new Segment("scope1", "streamparallel", 0),
-                                streamSegments.get().getSegmentForKey(0.2));
+                                     streamSegments.get().getSegmentForKey(0.2));
                         assertEquals(new Segment("scope1", "streamparallel", 1),
-                                streamSegments.get().getSegmentForKey(0.6));
+                                     streamSegments.get().getSegmentForKey(0.6));
                         createCount.release();
                     } catch (Exception e) {
                         log.error("Exception when getting segments: {}", e);
@@ -1132,7 +1116,7 @@
         executorService.shutdownNow();
         assertTrue(success.get());
     }
-
+    
     @Test
     public void testCutpointSuccessors() throws Exception {
         String scope = "scope1";
@@ -1144,9 +1128,9 @@
         StreamCut cut = new StreamCut(s, segments);
         Set<Segment> successors = controllerClient.getSuccessors(cut).get().getLeft();
         assertEquals(ImmutableSet.of(new Segment(scope, stream, 0), new Segment(scope, stream, 1),
-                new Segment(scope, stream, 2), new Segment(scope, stream, 3),
-                new Segment(scope, stream, 4), new Segment(scope, stream, 5),
-                new Segment(scope, stream, 6), new Segment(scope, stream, 7)),
-                successors);
+                                     new Segment(scope, stream, 2), new Segment(scope, stream, 3),
+                                     new Segment(scope, stream, 4), new Segment(scope, stream, 5),
+                                     new Segment(scope, stream, 6), new Segment(scope, stream, 7)),
+                     successors);
     }
 }