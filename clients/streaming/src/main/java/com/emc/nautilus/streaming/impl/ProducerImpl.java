package com.emc.nautilus.streaming.impl;

import java.util.ArrayList;
import java.util.HashMap;
import java.util.List;
import java.util.Map;
import java.util.UUID;
import java.util.concurrent.CompletableFuture;
import java.util.concurrent.Future;
import java.util.concurrent.atomic.AtomicBoolean;

import com.emc.nautilus.logclient.LogClient;
import com.emc.nautilus.logclient.LogOutputStream;
import com.emc.nautilus.logclient.LogSealedExcepetion;
import com.emc.nautilus.streaming.EventRouter;
import com.emc.nautilus.streaming.SegmentId;
import com.emc.nautilus.streaming.Producer;
import com.emc.nautilus.streaming.ProducerConfig;
import com.emc.nautilus.streaming.Serializer;
import com.emc.nautilus.streaming.Stream;
import com.emc.nautilus.streaming.StreamSegments;
import com.emc.nautilus.streaming.Transaction;
import com.emc.nautilus.streaming.TxFailedException;

public class ProducerImpl<Type> implements Producer<Type> {

	private final TransactionManager txManager;
	private final Stream stream;
	private final Serializer<Type> serializer;
	private final LogClient logClient;
	private final AtomicBoolean closed = new AtomicBoolean(false);
	private final EventRouter router;
	private final ProducerConfig config;
	private final Map<SegmentId, LogProducer<Type>> producers = new HashMap<>();

	ProducerImpl(TransactionManager txManager, Stream stream, LogClient logClient, EventRouter router,
			Serializer<Type> serializer, ProducerConfig config) {
		this.txManager = txManager;
		this.logClient = logClient;
		this.stream = stream;
		this.router = router;
		this.serializer = serializer;
		this.config = config;
		List<Event<Type>> list = setupLogProducers();
		if (!list.isEmpty()) {
			throw new IllegalStateException("Producer initialized with unsent messages?!");
		}
	}

	private List<Event<Type>> setupLogProducers() {
		StreamSegments logs = stream.getLatestSegments();
		List<SegmentId> newLogs = new ArrayList<>(logs.segments);
		newLogs.removeAll(producers.keySet());
		List<SegmentId> oldLogs = new ArrayList<>(producers.keySet());
		oldLogs.removeAll(logs.segments);

<<<<<<< HEAD
		for (LogId l : newLogs) {
			LogOutputStream log = logClient.openLogForAppending(l.getQualifiedName(), config.getLogConfig());
=======
		for (SegmentId l : newLogs) {
			LogAppender log = logClient.openLogForAppending(l.getQualifiedName(), config.getSegmentConfig());
>>>>>>> 02c8b3d0
			producers.put(l, new LogProducerImpl<Type>(log, serializer));
		}
		List<Event<Type>> toResend = new ArrayList<>();
		for (SegmentId l : oldLogs) {
			LogProducer<Type> producer = producers.remove(l);
			try {
				producer.close();
			} catch (LogSealedExcepetion e) {
				// Suppressing expected exception
			}
			toResend.addAll(producer.getUnackedEvents());
		}
		return toResend;
	}

	@Override
	public Future<Void> publish(String routingKey, Type event) {
		if (closed.get()) {
			throw new IllegalStateException("Producer closed");
		}
		CompletableFuture<Void> result = new CompletableFuture<>();
		synchronized (producers) {
			if (!attemptPublish(new Event<Type>(routingKey, event, result))) {
				handleLogSealed();
			}
		}
		return result;
	}

	private void handleLogSealed() {
		List<Event<Type>> toResend = setupLogProducers();
		while (toResend.isEmpty()) {
			List<Event<Type>> unsent = new ArrayList<>();
			for (Event<Type> event : toResend) {
				if (!attemptPublish(event)) {
					unsent.add(event);
				}
			}
			if (!unsent.isEmpty()) {
				unsent.addAll(setupLogProducers());
			}
			toResend = unsent;
		}
	}

	private boolean attemptPublish(Event<Type> event) {
		LogProducer<Type> log = getLogProducer(event.getRoutingKey());
		if (log == null || log.isAlreadySealed()) {
			return false;
		}
		try {
			log.publish(event);
			return true;
		} catch (LogSealedExcepetion e) {
			return false;
		}
	}

	private LogProducer<Type> getLogProducer(String routingKey) {
		SegmentId log = router.getSegmentForEvent(stream, routingKey);
		return producers.get(log);
	}

	private class TransactionImpl implements Transaction<Type> {

		private final Map<LogId, LogTransaction<Type>> inner;
		private UUID txId;

		TransactionImpl(UUID txId, Map<LogId, LogTransaction<Type>> transactions) {
			this.txId = txId;
			this.inner = transactions;
		}

		@Override
		public void publish(String routingKey, Type event) throws TxFailedException {
			LogId log = router.getLogForEvent(stream, routingKey);
			LogTransaction<Type> transaction = inner.get(log);
			transaction.publish(event);
		}

		@Override
		public void commit() throws TxFailedException {
			for (LogTransaction<Type> log : inner.values()) {
				log.flush();
			}
			txManager.commitTransaction(txId);
		}

		@Override
		public void drop() {
			txManager.dropTransaction(txId);
		}

		@Override
		public Status checkStatus() {
			return txManager.checkTransactionStatus(txId);
		}

	}

	@Override
	public Transaction<Type> startTransaction(long timeout) {
		UUID txId = txManager.createTransaction(stream, timeout);
		Map<LogId, LogTransaction<Type>> transactions = new HashMap<>();
		ArrayList<LogId> logIds;  
		synchronized (producers) {
			logIds = new ArrayList<>(producers.keySet());
		}
		for (LogId log : logIds) {
			LogOutputStream out = logClient.openTransactionForAppending(log.getName(), txId);
			LogTransactionImpl<Type> impl = new LogTransactionImpl<>(txId, out, serializer);
			transactions.put(log, impl);
		}
		return new TransactionImpl(txId, transactions);
	}

	@Override
	public void flush() {
		if (closed.get()) {
			throw new IllegalStateException("Producer closed");
		}
		boolean success = false;
		while (!success) {
			success = true;
			synchronized (producers) {
				for (LogProducer<Type> p : producers.values()) {
					try {
						p.flush();
					} catch (LogSealedExcepetion e) {
						success = false;
					}
				}
				if (!success) {
					handleLogSealed();
				}
			}
		}
	}

	@Override
	public void close() {
		if (closed.getAndSet(true)) {
			return;
		}
		synchronized (producers) {
			boolean success = false;
			while (!success) {
				success = true;
				for (LogProducer<Type> p : producers.values()) {
					try {
						p.close();
					} catch (LogSealedExcepetion e) {
						success = false;
					}
				}
				if (!success) {
					handleLogSealed();
				}
			}
			producers.clear();
		}
	}

	@Override
	public ProducerConfig getConfig() {
		return config;
	}

}<|MERGE_RESOLUTION|>--- conflicted
+++ resolved
@@ -54,13 +54,8 @@
 		List<SegmentId> oldLogs = new ArrayList<>(producers.keySet());
 		oldLogs.removeAll(logs.segments);
 
-<<<<<<< HEAD
 		for (LogId l : newLogs) {
-			LogOutputStream log = logClient.openLogForAppending(l.getQualifiedName(), config.getLogConfig());
-=======
-		for (SegmentId l : newLogs) {
-			LogAppender log = logClient.openLogForAppending(l.getQualifiedName(), config.getSegmentConfig());
->>>>>>> 02c8b3d0
+			LogOutputStream log = logClient.openLogForAppending(l.getQualifiedName(), config.getSegmentConfig());
 			producers.put(l, new LogProducerImpl<Type>(log, serializer));
 		}
 		List<Event<Type>> toResend = new ArrayList<>();
