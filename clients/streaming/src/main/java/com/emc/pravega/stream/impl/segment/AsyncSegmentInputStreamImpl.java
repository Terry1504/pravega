--- conflicted
+++ resolved
@@ -41,11 +41,8 @@
 import java.util.concurrent.atomic.AtomicBoolean;
 import java.util.concurrent.atomic.AtomicReference;
 
-<<<<<<< HEAD
 import static com.emc.pravega.common.Exceptions.handleInterrupted;
 
-=======
->>>>>>> 1456310b
 @Slf4j
 class AsyncSegmentInputStreamImpl extends AsyncSegmentInputStream {
 
@@ -204,7 +201,6 @@
             if (closed.get()) {
                 throw new ObjectClosedException(this);
             }
-
             if (!read.await()) {
                 log.debug("Retransmitting a read request {}", read.request);
                 read.reset();
@@ -215,12 +211,8 @@
                     closeConnection(e);
                 }
             }
-<<<<<<< HEAD
-
-            return Exceptions.<ExecutionException, SegmentRead>handleInterrupted(read::get);
-=======
             return Exceptions.<ExecutionException, SegmentRead>handleInterrupted(() -> read.get());
->>>>>>> 1456310b
         });
     }
+
 }