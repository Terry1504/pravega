/**
 * Licensed to the Apache Software Foundation (ASF) under one
 * or more contributor license agreements.  See the NOTICE file
 * distributed with this work for additional information
 * regarding copyright ownership.  The ASF licenses this file
 * to you under the Apache License, Version 2.0 (the
 * "License"); you may not use this file except in compliance
 * with the License.  You may obtain a copy of the License at
 * <p>
 * http://www.apache.org/licenses/LICENSE-2.0
 * <p>
 * Unless required by applicable law or agreed to in writing, software
 * distributed under the License is distributed on an "AS IS" BASIS,
 * WITHOUT WARRANTIES OR CONDITIONS OF ANY KIND, either express or implied.
 * See the License for the specific language governing permissions and
 * limitations under the License.
 */
package com.emc.pravega.controller.server.rpc.v1;

import com.emc.pravega.common.concurrent.FutureHelpers;
import com.emc.pravega.controller.store.host.HostControllerStore;
import com.emc.pravega.controller.store.stream.StreamMetadataStore;
import com.emc.pravega.controller.stream.api.v1.ControllerService;
import com.emc.pravega.controller.stream.api.v1.CreateStreamStatus;
import com.emc.pravega.controller.stream.api.v1.NodeUri;
import com.emc.pravega.controller.stream.api.v1.Position;
import com.emc.pravega.controller.stream.api.v1.SegmentId;
import com.emc.pravega.controller.stream.api.v1.SegmentRange;
import com.emc.pravega.controller.stream.api.v1.StreamConfig;
import com.emc.pravega.controller.stream.api.v1.TransactionStatus;
import com.emc.pravega.controller.stream.api.v1.TxId;
import com.emc.pravega.controller.stream.api.v1.TxState;
import com.emc.pravega.controller.stream.api.v1.UpdateStreamStatus;
import com.emc.pravega.controller.task.Stream.StreamMetadataTasks;
import com.emc.pravega.controller.task.Stream.StreamTransactionMetadataTasks;
import com.emc.pravega.stream.impl.model.ModelHelper;
import org.apache.commons.lang.NotImplementedException;
import org.apache.thrift.TException;

import java.util.List;
import java.util.Map;

/**
 * Synchronous controller service implementation
 */
public class ControllerServiceSyncImpl implements ControllerService.Iface {

    private final ControllerServiceImpl controllerService;

    public ControllerServiceSyncImpl(StreamMetadataStore streamStore, HostControllerStore hostStore, StreamMetadataTasks streamMetadataTasks, StreamTransactionMetadataTasks streamTransactionMetadataTasks) {
        controllerService = new ControllerServiceImpl(streamStore, hostStore, streamMetadataTasks, streamTransactionMetadataTasks);
    }

    /**
     * Create the stream metadata in the metadata streamStore.
     * Start with creation of minimum number of segments.
     * Asynchronously call createSegment on pravega hosts notifying them about new segments in the stream.
     */
    @Override
<<<<<<< HEAD
    public Status createStream(StreamConfig streamConfig) throws TException {
        return FutureHelpers.getAndHandleExceptions(controllerService.createStream(ModelHelper.encode(streamConfig),
                System.currentTimeMillis()), RuntimeException::new);
=======
    public CreateStreamStatus createStream(StreamConfig streamConfig) throws TException {
        return FutureHelpers.getAndHandleExceptions(controllerService.createStream(ModelHelper.encode(streamConfig), System.currentTimeMillis()), RuntimeException::new);
>>>>>>> 308432e3
    }

    @Override
    public UpdateStreamStatus alterStream(StreamConfig streamConfig) throws TException {
        throw new NotImplementedException();
    }

    @Override
    public List<SegmentRange> getCurrentSegments(String scope, String stream) throws TException {
        return FutureHelpers.getAndHandleExceptions(controllerService.getCurrentSegments(scope, stream), RuntimeException::new);
    }

    @Override
    public NodeUri getURI(SegmentId segment) throws TException {
        return FutureHelpers.getAndHandleExceptions(controllerService.getURI(segment), RuntimeException::new);
    }

    @Override
    public boolean isSegmentValid(String scope, String stream, int segmentNumber, String caller) throws TException {
        return false;
    }

    @Override
    public List<Position> getPositions(String scope, String stream, long timestamp, int count) throws TException {
        return FutureHelpers.getAndHandleExceptions(controllerService.getPositions(scope, stream, timestamp, count), RuntimeException::new);
    }

    @Override
    public List<Position> updatePositions(String scope, String stream, List<Position> positions) throws TException {
        return FutureHelpers.getAndHandleExceptions(controllerService.updatePositions(scope, stream, positions), RuntimeException::new);
    }

    @Override
    public List<SegmentRange> scale(String scope, String stream, List<Integer> sealedSegments, Map<Double, Double> newKeyRanges, long scaleTimestamp) throws TException {
        return FutureHelpers.getAndHandleExceptions(controllerService.scale(scope, stream, sealedSegments, newKeyRanges, scaleTimestamp), RuntimeException::new);
    }

    @Override
    public TxId createTransaction(String scope, String stream) throws TException {
        return FutureHelpers.getAndHandleExceptions(controllerService.createTransaction(scope, stream), RuntimeException::new);
    }

    @Override
<<<<<<< HEAD
    public Status commitTransaction(String scope, String stream, TxId txid) throws TException {
        return FutureHelpers.getAndHandleExceptions(controllerService.commitTransaction(scope, stream, txid), RuntimeException::new);
    }

    @Override
    public Status dropTransaction(String scope, String stream, TxId txid) throws TException {
        return FutureHelpers.getAndHandleExceptions(controllerService.dropTransaction(scope, stream, txid), RuntimeException::new);
    }

    @Override
    public TxStatus checkTransactionStatus(String scope, String stream, TxId txid) throws TException {
        return FutureHelpers.getAndHandleExceptions(controllerService.checkTransactionStatus(scope, stream, txid), RuntimeException::new);
=======
    public TransactionStatus commitTransaction(String scope, String stream, TxId txid) throws TException {
        // TODO Auto-generated method stub
        return null;
    }

    @Override
    public TransactionStatus dropTransaction(String scope, String stream, TxId txid) throws TException {
        // TODO Auto-generated method stub
        return null;
    }

    @Override
    public TxState checkTransactionStatus(String scope, String stream, TxId txid) throws TException {
        // TODO Auto-generated method stub
        return null;
>>>>>>> 308432e3
    }


}<|MERGE_RESOLUTION|>--- conflicted
+++ resolved
@@ -57,14 +57,9 @@
      * Asynchronously call createSegment on pravega hosts notifying them about new segments in the stream.
      */
     @Override
-<<<<<<< HEAD
-    public Status createStream(StreamConfig streamConfig) throws TException {
+    public CreateStreamStatus createStream(StreamConfig streamConfig) throws TException {
         return FutureHelpers.getAndHandleExceptions(controllerService.createStream(ModelHelper.encode(streamConfig),
                 System.currentTimeMillis()), RuntimeException::new);
-=======
-    public CreateStreamStatus createStream(StreamConfig streamConfig) throws TException {
-        return FutureHelpers.getAndHandleExceptions(controllerService.createStream(ModelHelper.encode(streamConfig), System.currentTimeMillis()), RuntimeException::new);
->>>>>>> 308432e3
     }
 
     @Override
@@ -108,36 +103,18 @@
     }
 
     @Override
-<<<<<<< HEAD
-    public Status commitTransaction(String scope, String stream, TxId txid) throws TException {
+    public TransactionStatus commitTransaction(String scope, String stream, TxId txid) throws TException {
         return FutureHelpers.getAndHandleExceptions(controllerService.commitTransaction(scope, stream, txid), RuntimeException::new);
     }
 
     @Override
-    public Status dropTransaction(String scope, String stream, TxId txid) throws TException {
+    public TransactionStatus dropTransaction(String scope, String stream, TxId txid) throws TException {
         return FutureHelpers.getAndHandleExceptions(controllerService.dropTransaction(scope, stream, txid), RuntimeException::new);
     }
 
     @Override
-    public TxStatus checkTransactionStatus(String scope, String stream, TxId txid) throws TException {
+    public TxState checkTransactionStatus(String scope, String stream, TxId txid) throws TException {
         return FutureHelpers.getAndHandleExceptions(controllerService.checkTransactionStatus(scope, stream, txid), RuntimeException::new);
-=======
-    public TransactionStatus commitTransaction(String scope, String stream, TxId txid) throws TException {
-        // TODO Auto-generated method stub
-        return null;
-    }
-
-    @Override
-    public TransactionStatus dropTransaction(String scope, String stream, TxId txid) throws TException {
-        // TODO Auto-generated method stub
-        return null;
-    }
-
-    @Override
-    public TxState checkTransactionStatus(String scope, String stream, TxId txid) throws TException {
-        // TODO Auto-generated method stub
-        return null;
->>>>>>> 308432e3
     }
 
 
