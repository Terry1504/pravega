--- conflicted
+++ resolved
@@ -225,13 +225,11 @@
     public void createTransaction(CreateTxnRequest request, StreamObserver<Controller.CreateTxnResponse> responseObserver) {
         log.info("createTransaction called for stream {}/{}.", request.getStreamInfo().getScope(),
                 request.getStreamInfo().getStream());
-<<<<<<< HEAD
         authenticateExecuteAndProcessResults(v -> checkAuthorizationWithToken(request.getStreamInfo().getScope() + "/" +
                         request.getStreamInfo().getStream(), PravegaAuthHandler.PravegaAccessControlEnum.READ_UPDATE),
                 () -> controllerService.createTransaction(request.getStreamInfo().getScope(),
                         request.getStreamInfo().getStream(),
                         request.getLease(),
-                        request.getMaxExecutionTime(),
                         request.getScaleGracePeriod())
                                        .thenApply(pair -> Controller.CreateTxnResponse.newBuilder()
                                                                                       .setDelegationToken(getCurrentDelegationToken())
@@ -239,17 +237,6 @@
                                                                                       .addAllActiveSegments(pair.getValue())
                                                                                       .build()),
                 responseObserver);
-=======
-        processResult(controllerService.createTransaction(request.getStreamInfo().getScope(),
-                                                          request.getStreamInfo().getStream(),
-                                                          request.getLease(),
-                                                          request.getScaleGracePeriod())
-                .thenApply(pair -> Controller.CreateTxnResponse.newBuilder()
-                        .setTxnId(ModelHelper.decode(pair.getKey()))
-                        .addAllActiveSegments(pair.getValue())
-                        .build()),
-                      responseObserver);
->>>>>>> 49a87931
     }
 
     @Override
