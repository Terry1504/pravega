--- conflicted
+++ resolved
@@ -201,12 +201,7 @@
      * @return future.
      */
     public CompletableFuture<Void> retention(final String scope, final String stream, final RetentionPolicy policy,
-<<<<<<< HEAD
                                              final long recordingTime, final OperationContext contextOpt, String delegationToken) {
-=======
-                                             final long recordingTime, final OperationContext contextOpt) {
-        Preconditions.checkNotNull(policy);
->>>>>>> 9ef729b3
         final OperationContext context = contextOpt == null ? streamMetadataStore.createContext(scope, stream) : contextOpt;
 
         return streamMetadataStore.getStreamCutsFromRetentionSet(scope, stream, context, executor)
@@ -450,7 +445,7 @@
                                 if (cause instanceof ScaleOperationExceptions.ScalePreConditionFailureException) {
                                     response.setStatus(ScaleResponse.ScaleStreamStatus.PRECONDITION_FAILED);
                                 } else {
-                                    log.debug("Scale for stream {}/{} failed with exception {}", scope, stream, cause);
+                                    log.warn("Scale for stream {}/{} failed with exception {}", scope, stream, cause);
                                     response.setStatus(ScaleResponse.ScaleStreamStatus.FAILURE);
                                 }
                             } else {
@@ -629,7 +624,7 @@
                                                                           StreamConfiguration config, long timestamp) {
         return this.streamMetadataStore.createStream(scope, stream, config, timestamp, null, executor)
                 .thenComposeAsync(response -> {
-                    log.debug("{}/{} created in metadata store", scope, stream);
+                    log.info("{}/{} created in metadata store", scope, stream);
                     CreateStreamStatus.Status status = translate(response.getStatus());
                     // only if its a new stream or an already existing non-active stream then we will create
                     // segments and change the state of the stream to active.
@@ -763,13 +758,8 @@
                 stream,
                 segmentNumber,
                 hostControllerStore,
-<<<<<<< HEAD
                 this.connectionFactory, delegationToken), executor)
-                .thenApply(WireCommands.StreamSegmentInfo::getSegmentLength);
-=======
-                this.connectionFactory), executor)
                 .thenApply(WireCommands.StreamSegmentInfo::getWriteOffset);
->>>>>>> 9ef729b3
     }
 
     private CompletableFuture<Void> notifyPolicyUpdate(String scope, String stream, ScalingPolicy policy, int segmentNumber, String delegationToken) {
